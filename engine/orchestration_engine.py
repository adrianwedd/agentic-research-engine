# P1-01: Implement Core LangGraph Orchestration Engine
# Location: engine/orchestration_engine.py
"""
Create the foundational graph-based workflow engine using LangGraph.
Required components:
- Graph state manager with serialization/deserialization
- Node execution with error handling and retry logic
- Edge condition evaluation for dynamic routing
- Parallel execution support for concurrent subgraphs
- Checkpoint/resume functionality for long-running tasks
"""

from __future__ import annotations

import asyncio
import logging
from dataclasses import dataclass, field
from typing import Any, Awaitable, Callable, Dict, Iterable, Optional, Sequence

from opentelemetry import trace

from .state import State

<<<<<<< HEAD
=======

class InMemorySaver:
    """Minimal in-memory checkpoint saver used until a persistent backend is implemented."""

    def save(self, state: dict) -> None:  # pragma: no cover - placeholder
        pass



>>>>>>> ffd3b90f
CONFIG_KEY_NODE_FINISHED = "callbacks.on_node_finished"

# ``GraphState`` is currently an alias of ``State``. Future iterations may
# introduce a dedicated class with additional orchestration-specific fields.

GraphState = State

logger = logging.getLogger(__name__)
tracer = trace.get_tracer(__name__)


class InMemorySaver:
    """Minimal in-memory checkpoint stub used for testing."""

    def __init__(self) -> None:
        self._data: dict[str, State] = {}

    def save(self, run_id: str, state: State) -> None:  # pragma: no cover - util
        self._data[run_id] = state

    def load(self, run_id: str) -> State | None:  # pragma: no cover - util
        return self._data.get(run_id)


@dataclass
class Node:
    """Representation of a node in the workflow graph."""

    name: str
    func: (Callable[[State], Awaitable[State]] | Callable[[State], State])
    retries: int = 0

    async def run(self, state: State) -> State:
        for attempt in range(self.retries + 1):
            try:
                with tracer.start_as_current_span(f"node:{self.name}"):
                    if asyncio.iscoroutinefunction(self.func):
                        result = await self.func(state)
                    else:
                        result = self.func(state)
                if isinstance(result, GraphState):
                    return result
                if isinstance(result, dict):
                    state.update(result)
                    return state
                raise ValueError("Node returned unsupported type")
            except Exception as exc:  # pragma: no cover - logging path
                logger.exception("Node %s failed on attempt %s", self.name, attempt + 1)
                if attempt >= self.retries:
                    raise exc
                await asyncio.sleep(2**attempt)
        return state


async def parallel_subgraphs(
    subgraphs: Sequence["OrchestrationEngine"], state: State
) -> State:
    """Execute multiple subgraphs concurrently and merge their state."""

    results = await asyncio.gather(*(sg.run_async(state) for sg in subgraphs))
    merged = State(
        data=state.data.copy(), messages=list(state.messages), status=state.status
    )
    for res in results:
        merged.update(res.data)
    return merged


def _build_order(edges: Iterable[tuple[str, str]]) -> Dict[str, str]:
    """Convert edge list to lookup map."""

    return {start: end for start, end in edges}


@dataclass
class OrchestrationEngine:
    """Core LangGraph-based orchestration engine."""

    nodes: Dict[str, Node] = field(default_factory=dict)
    edges: list[tuple[str, str]] = field(default_factory=list)
    routers: list[
        tuple[str, Callable[[State], str | Iterable[str]], Dict[str, str] | None]
    ] = field(default_factory=list)
<<<<<<< HEAD
=======
    # Using ``Any`` here avoids importing optional dependencies for the dummy
    # checkpointer implementation used in tests.
    checkpointer: Any = field(default_factory=dict)
>>>>>>> ffd3b90f
    _graph: Optional[Any] = field(init=False, default=None)
    _last_node: Optional[str] = field(init=False, default=None)
    entry: Optional[str] = field(init=False, default=None)
    order: Dict[str, str] = field(init=False, default_factory=dict)
    finish: Optional[str] = field(init=False, default=None)
    routers_map: Dict[
        str, tuple[Callable[[State], str | Iterable[str]], Dict[str, str] | None]
    ] = field(init=False, default_factory=dict)

    def add_node(
        self,
        name: str,
        func: (Callable[[State], Awaitable[State]] | Callable[[State], State]),
        *,
        retries: int = 0,
    ) -> None:
        self.nodes[name] = Node(name, func, retries)

    def add_edge(self, start: str, end: str) -> None:
        self.edges.append((start, end))

    def add_router(
        self,
        start: str,
        router: Callable[[State], str | Iterable[str]],
        path_map: Dict[str, str] | None = None,
    ) -> None:
        self.routers.append((start, router, path_map))

    def _on_node_finished(self, name: str) -> None:
        if self._last_node is not None and self._last_node != name:
            with tracer.start_as_current_span(
                "edge", attributes={"from": self._last_node, "to": name}
            ):
                pass
        self._last_node = name

    def build(self) -> None:
        self.entry = next(iter(self.nodes)) if self.nodes else None
        self.order = _build_order(self.edges)
        self.finish = list(self.nodes)[-1] if self.nodes else None
        self.routers_map = {
            start: (router, path_map) for start, router, path_map in self.routers
        }

    async def run_async(self, state: State, *, thread_id: str = "default") -> State:
        """Execute the graph asynchronously in a simple sequential manner."""

        if self.entry is None:
            self.build()
        self._last_node = None

        node_name = self.entry
        while node_name:
            node = self.nodes[node_name]
            state = await node.run(state)
            self._on_node_finished(node_name)

            if node_name in self.routers_map:
                router, path_map = self.routers_map[node_name]
                dest = router(state)
                if path_map:
                    dest = path_map.get(dest, dest)
                node_name = dest if isinstance(dest, str) else None
            else:
                node_name = self.order.get(node_name)
        return state

        if not hasattr(self, "entry") or self.entry is None:
            self.build()
        current = self.entry
        while current:
            node = self.nodes[current]
            state = await node.run(state)
            router_data = self.routers_map.get(current)
            if router_data:
                router, path_map = router_data
                dest = router(state)
                if path_map:
                    dest = path_map.get(dest, dest)
                current = dest
            else:
                current = self.order.get(current)
            self._on_node_finished(node.name)
        if isinstance(state, GraphState):
            return state
        return GraphState.model_validate(state.model_dump())

    def run(self, state: GraphState, *, thread_id: str = "default") -> GraphState:
        """Synchronous wrapper around :meth:`run_async`."""
        return asyncio.run(self.run_async(state, thread_id=thread_id))

    def export_dot(self) -> str:
        lines = ["digraph Orchestration {"]
        for name in self.nodes:
            lines.append(f'  "{name}";')
        for start, end in self.edges:
            lines.append(f'  "{start}" -> "{end}";')
        for start, _, path_map in self.routers:
            if path_map:
                for label, dest in path_map.items():
                    lines.append(f'  "{start}" -> "{dest}" [label="{label}"];')
        lines.append("}")
        return "\n".join(lines)


def create_orchestration_engine() -> OrchestrationEngine:
    """Factory function for the core orchestration engine."""

    return OrchestrationEngine()<|MERGE_RESOLUTION|>--- conflicted
+++ resolved
@@ -21,8 +21,6 @@
 
 from .state import State
 
-<<<<<<< HEAD
-=======
 
 class InMemorySaver:
     """Minimal in-memory checkpoint saver used until a persistent backend is implemented."""
@@ -31,8 +29,6 @@
         pass
 
 
-
->>>>>>> ffd3b90f
 CONFIG_KEY_NODE_FINISHED = "callbacks.on_node_finished"
 
 # ``GraphState`` is currently an alias of ``State``. Future iterations may
@@ -116,12 +112,10 @@
     routers: list[
         tuple[str, Callable[[State], str | Iterable[str]], Dict[str, str] | None]
     ] = field(default_factory=list)
-<<<<<<< HEAD
-=======
+
     # Using ``Any`` here avoids importing optional dependencies for the dummy
     # checkpointer implementation used in tests.
     checkpointer: Any = field(default_factory=dict)
->>>>>>> ffd3b90f
     _graph: Optional[Any] = field(init=False, default=None)
     _last_node: Optional[str] = field(init=False, default=None)
     entry: Optional[str] = field(init=False, default=None)
