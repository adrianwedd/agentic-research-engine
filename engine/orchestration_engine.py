--- conflicted
+++ resolved
@@ -23,11 +23,9 @@
 
 from engine.state import State
 
-<<<<<<< HEAD
 # ``GraphState`` is currently an alias of ``State``. Future iterations may
 # introduce a dedicated class with additional orchestration-specific fields.
-=======
->>>>>>> f670a158
+
 GraphState = State
 
 logger = logging.getLogger(__name__)
