--- conflicted
+++ resolved
@@ -16,13 +16,12 @@
 import logging
 from dataclasses import dataclass, field
 from typing import Any, Awaitable, Callable, Dict, Iterable, Optional, Sequence
-<<<<<<< HEAD
 
 from langgraph.checkpoint.memory import InMemorySaver
 from opentelemetry import trace
 
 from .state import State
-=======
+
 
 
 from langgraph.checkpoint.memory import InMemorySaver
@@ -41,7 +40,6 @@
 
 # ``GraphState`` is currently an alias of ``State``. Future iterations may
 # introduce a dedicated class with additional orchestration-specific fields.
->>>>>>> 0e0ef63f
 
 GraphState = State
 
@@ -65,12 +63,8 @@
                         result = await self.func(state)
                     else:
                         result = self.func(state)
-<<<<<<< HEAD
                 if isinstance(result, GraphState):
-=======
-                if isinstance(result, (GraphState, State)):
-
->>>>>>> 0e0ef63f
+
                     return result
                 if isinstance(result, dict):
                     state.update(result)
@@ -202,12 +196,9 @@
         return asyncio.run(self._execute_async(state, on_finished))
 
     async def run_async(self, state: State, *, thread_id: str = "default") -> State:
-<<<<<<< HEAD
         """Execute the graph asynchronously in a simple sequential manner."""
         if self.entry is None:
-=======
         if not hasattr(self, "entry") or self.entry is None:
->>>>>>> 0e0ef63f
             self.build()
         current = self.entry
         while current:
@@ -231,7 +222,6 @@
         return asyncio.run(self.run_async(state, thread_id=thread_id))
 
         self._last_node = None
-<<<<<<< HEAD
 
         node_name = self.entry
         while node_name:
@@ -252,8 +242,8 @@
     def run(self, state: GraphState, *, thread_id: str = "default") -> GraphState:
         """Synchronous wrapper around :meth:`run_async`."""
         return asyncio.run(self.run_async(state, thread_id=thread_id))
-=======
-        config = {
+
+      config = {
             "configurable": {
                 "thread_id": thread_id,
                 CONFIG_KEY_NODE_FINISHED: self._on_node_finished,
@@ -274,7 +264,6 @@
         }
         result = self._graph.invoke(state, config)
         return result
->>>>>>> 0e0ef63f
 
     def export_dot(self) -> str:
         lines = ["digraph Orchestration {"]
