# P1-01: Implement Core LangGraph Orchestration Engine
# Location: engine/orchestration_engine.py
"""
Create the foundational graph-based workflow engine using LangGraph.
Required components:
- Graph state manager with serialization/deserialization
- Node execution with error handling and retry logic
- Edge condition evaluation for dynamic routing
- Parallel execution support for concurrent subgraphs
- Checkpoint/resume functionality for long-running tasks
"""

from __future__ import annotations

import asyncio
import logging
from dataclasses import dataclass, field
from typing import Any, Awaitable, Callable, Dict, Iterable, Optional, Sequence

<<<<<<< HEAD
=======
from langgraph.checkpoint.memory import InMemorySaver
from langgraph.constants import CONFIG_KEY_NODE_FINISHED
>>>>>>> dc2abf36
from opentelemetry import trace

from engine.state import State

<<<<<<< HEAD

class GraphState(State):
    """Graph state model with dictionary-style access."""

    def __getitem__(self, key: str):
        return getattr(self, key)

=======
# ``GraphState`` is currently an alias of ``State``. Future iterations may
# introduce a dedicated class with additional orchestration-specific fields.

GraphState = State
>>>>>>> dc2abf36

logger = logging.getLogger(__name__)
tracer = trace.get_tracer(__name__)


@dataclass
class Node:
    """Representation of a node in the workflow graph."""

    name: str
    func: Callable[[State], Awaitable[State]] | Callable[[State], State]
    retries: int = 0

    async def run(self, state: State) -> State:
        for attempt in range(self.retries + 1):
            try:
                with tracer.start_as_current_span(f"node:{self.name}"):
                    if asyncio.iscoroutinefunction(self.func):
                        result = await self.func(state)
                    else:
                        result = self.func(state)
<<<<<<< HEAD
                if isinstance(result, (GraphState, State)):
=======
                if isinstance(result, GraphState):
>>>>>>> dc2abf36
                    return result
                if isinstance(result, dict):
                    state.update(result)
                    return state
                raise ValueError("Node returned unsupported type")
            except Exception as exc:  # pragma: no cover - logging path
                logger.exception("Node %s failed on attempt %s", self.name, attempt + 1)
                if attempt >= self.retries:
                    raise exc
                await asyncio.sleep(2**attempt)
        return state


async def parallel_subgraphs(
    subgraphs: Sequence["OrchestrationEngine"], state: State
) -> State:
    """Execute multiple subgraphs concurrently and merge their state."""

    results = await asyncio.gather(*(sg.run_async(state) for sg in subgraphs))
    merged = State(
        data=state.data.copy(), messages=list(state.messages), status=state.status
    )
    for res in results:
        merged.update(res.data)
    return merged


def _build_order(edges: Iterable[tuple[str, str]]) -> Dict[str, str]:
    """Convert edge list to lookup map."""

    return {start: end for start, end in edges}


@dataclass
class OrchestrationEngine:
    """Simplified orchestration engine for sequential workflows."""

    nodes: Dict[str, Node] = field(default_factory=dict)
    edges: list[tuple[str, str]] = field(default_factory=list)
    routers: list[
        tuple[str, Callable[[State], str | Iterable[str]], Dict[str, str] | None]
    ] = field(default_factory=list)
    _last_node: Optional[str] = field(init=False, default=None)
    entry: Optional[str] = field(init=False, default=None)
    order: Dict[str, str] = field(init=False, default_factory=dict)
    finish: Optional[str] = field(init=False, default=None)
    routers_map: Dict[
        str, tuple[Callable[[State], str | Iterable[str]], Dict[str, str] | None]
    ] = field(init=False, default_factory=dict)

    def add_node(
        self,
        name: str,
        func: Callable[[State], Awaitable[State]] | Callable[[State], State],
        *,
        retries: int = 0,
    ) -> None:
        self.nodes[name] = Node(name, func, retries)

    def add_edge(self, start: str, end: str) -> None:
        self.edges.append((start, end))

    def add_router(
        self,
        start: str,
        router: Callable[[State], str | Iterable[str]],
        path_map: Dict[str, str] | None = None,
    ) -> None:
        self.routers.append((start, router, path_map))

    def _on_node_finished(self, name: str) -> None:
        if self._last_node is not None and self._last_node != name:
            with tracer.start_as_current_span(
                "edge", attributes={"from": self._last_node, "to": name}
            ):
                pass
        self._last_node = name

    def build(self) -> None:
        self.entry = next(iter(self.nodes)) if self.nodes else None
        self.order = _build_order(self.edges)
        self.finish = list(self.nodes)[-1] if self.nodes else None
        self.routers_map = {
            start: (router, path_map) for start, router, path_map in self.routers
        }
        # Use the engine itself as the graph executor. This allows ``run`` and
        # ``run_async`` to delegate to ``invoke``/``ainvoke`` implemented below
        # without requiring an external dependency at this stage.
        self._graph = self

    async def _execute_async(
        self, state: State, on_node_finished: Callable[[str], None] | None = None
    ) -> State:
        """Execute nodes sequentially following edges and routers."""

        node_name = self.entry
        while node_name:
            node = self.nodes[node_name]
            state = await node.run(state)
            if on_node_finished:
                on_node_finished(node.name)
            if node_name in self.routers_map:
                router, path_map = self.routers_map[node_name]
                dest = router(state)
                if path_map and isinstance(dest, str):
                    node_name = path_map.get(dest)
                else:
                    node_name = dest if isinstance(dest, str) else None
            else:
                node_name = self.order.get(node_name)
        return state

    async def ainvoke(
        self, state: State, config: Dict[str, Any] | None = None
    ) -> State:
        on_finished = None
        if config and (
            cb := config.get("configurable", {}).get(CONFIG_KEY_NODE_FINISHED)
        ):
            on_finished = cb
        return await self._execute_async(state, on_finished)

    def invoke(self, state: State, config: Dict[str, Any] | None = None) -> State:
        on_finished = None
        if config and (
            cb := config.get("configurable", {}).get(CONFIG_KEY_NODE_FINISHED)
        ):
            on_finished = cb
        return asyncio.run(self._execute_async(state, on_finished))

    async def run_async(self, state: State, *, thread_id: str = "default") -> State:
        if not hasattr(self, "entry") or self.entry is None:
            self.build()
<<<<<<< HEAD
        current = self.entry
        while current:
            node = self.nodes[current]
            state = await node.run(state)
            router_data = self.routers_map.get(current)
            if router_data:
                router, path_map = router_data
                dest = router(state)
                if path_map:
                    dest = path_map.get(dest, dest)
                current = dest
            else:
                current = self.order.get(current)
            self._on_node_finished(node.name)
        if isinstance(state, GraphState):
            return state
        return GraphState.model_validate(state.model_dump())

    def run(self, state: GraphState, *, thread_id: str = "default") -> GraphState:
        return asyncio.run(self.run_async(state, thread_id=thread_id))
=======
        self._last_node = None
        config = {
            "configurable": {
                "thread_id": thread_id,
                CONFIG_KEY_NODE_FINISHED: self._on_node_finished,
            }
        }
        result = await self._graph.ainvoke(state, config)
        return result

    def run(self, state: GraphState, *, thread_id: str = "default") -> GraphState:
        if self._graph is None:
            self.build()
        self._last_node = None
        config = {
            "configurable": {
                "thread_id": thread_id,
                CONFIG_KEY_NODE_FINISHED: self._on_node_finished,
            }
        }
        result = self._graph.invoke(state, config)
        return result
>>>>>>> dc2abf36

    def export_dot(self) -> str:
        lines = ["digraph Orchestration {"]
        for name in self.nodes:
            lines.append(f'  "{name}";')
        for start, end in self.edges:
            lines.append(f'  "{start}" -> "{end}";')
        for start, _, path_map in self.routers:
            if path_map:
                for label, dest in path_map.items():
                    lines.append(f'  "{start}" -> "{dest}" [label="{label}"];')
        lines.append("}")
        return "\n".join(lines)


def create_orchestration_engine() -> OrchestrationEngine:
    """Factory function for the core orchestration engine."""

    return OrchestrationEngine()<|MERGE_RESOLUTION|>--- conflicted
+++ resolved
@@ -17,16 +17,13 @@
 from dataclasses import dataclass, field
 from typing import Any, Awaitable, Callable, Dict, Iterable, Optional, Sequence
 
-<<<<<<< HEAD
-=======
+
 from langgraph.checkpoint.memory import InMemorySaver
 from langgraph.constants import CONFIG_KEY_NODE_FINISHED
->>>>>>> dc2abf36
 from opentelemetry import trace
 
 from engine.state import State
 
-<<<<<<< HEAD
 
 class GraphState(State):
     """Graph state model with dictionary-style access."""
@@ -34,12 +31,11 @@
     def __getitem__(self, key: str):
         return getattr(self, key)
 
-=======
+
 # ``GraphState`` is currently an alias of ``State``. Future iterations may
 # introduce a dedicated class with additional orchestration-specific fields.
 
 GraphState = State
->>>>>>> dc2abf36
 
 logger = logging.getLogger(__name__)
 tracer = trace.get_tracer(__name__)
@@ -61,11 +57,8 @@
                         result = await self.func(state)
                     else:
                         result = self.func(state)
-<<<<<<< HEAD
                 if isinstance(result, (GraphState, State)):
-=======
-                if isinstance(result, GraphState):
->>>>>>> dc2abf36
+
                     return result
                 if isinstance(result, dict):
                     state.update(result)
@@ -199,7 +192,6 @@
     async def run_async(self, state: State, *, thread_id: str = "default") -> State:
         if not hasattr(self, "entry") or self.entry is None:
             self.build()
-<<<<<<< HEAD
         current = self.entry
         while current:
             node = self.nodes[current]
@@ -220,7 +212,7 @@
 
     def run(self, state: GraphState, *, thread_id: str = "default") -> GraphState:
         return asyncio.run(self.run_async(state, thread_id=thread_id))
-=======
+
         self._last_node = None
         config = {
             "configurable": {
@@ -243,7 +235,6 @@
         }
         result = self._graph.invoke(state, config)
         return result
->>>>>>> dc2abf36
 
     def export_dot(self) -> str:
         lines = ["digraph Orchestration {"]
