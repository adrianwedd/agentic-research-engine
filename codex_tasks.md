# Codex Task Blocks

Tasks in this file can be automatically ingested into `.codex/queue.yml`. Each task is defined in a fenced code block tagged `codex-task` and contains YAML fields.

Example:

```codex-task
id: CODEX-EXAMPLE-01
title: Example task
priority: low
steps:
  - do something
acceptance_criteria:
  - something done
```

## P1-01: Set up mono-repo for agentic system

**Goal:** This task involves the creation of a new Git mono-repository to house all source code and related artifacts for the multi-agent system.

**Tasks:**
- [ ] **Branch Protection:** Configure rules in the version control system (e.g., GitHub, GitLab) to require at least one peer review and successful completion of CI status checks (P1-02) before a pull request can be merged into the main branch.
- [ ] **Pre-commit Hooks:** Use a framework like pre-commit to manage hooks. Recommended hooks include black for standardized code formatting, flake8 or ruff for linting, and isort for organizing imports.

**Acceptance Criteria:**
- [ ] Given a developer has cloned the repository
- [ ] And a branch is protected with a required review rule
- [ ] When the developer attempts to push a commit directly to the protected branch
- [ ] Then the push is rejected by the version control system
- [ ] Given a developer has staged changes containing linting errors
- [ ] When the developer attempts to create a commit
- [ ] Then the pre-commit hook fails and prevents the commit

## P1-02: Implement CI pipeline for automated builds and tests ✅

**Goal:** Implement a CI pipeline using a standard platform (e.

**Tasks:**
- [ ] The pipeline should be optimized for speed by caching dependencies and running jobs in parallel where possible.
- [ ] The CI configuration file (e.g., workflow.yml) must reside within the mono-repo itself, versioning the pipeline alongside the code it tests.

**Acceptance Criteria:**
- [ ] Given a pull request is opened with valid code changes
- [ ] When the CI pipeline completes successfully
- [ ] Then a "pass" status check is visible on the pull request
- [ ] Given a pull request is opened with code changes that break a unit test
- [ ] When the CI pipeline runs the test suite
- [ ] Then the pipeline run is marked as "failed"
- [ ] And a "fail" status check is visible on the pull request

```codex-task
id: P1-02
title: Implement CI pipeline for automated builds and tests
status: done
steps: []
acceptance_criteria: []
```

```codex-task
id: P1-05
title: Define core agent action tracing schema
status: done
steps: []
acceptance_criteria: []
```

## P1-03: Implement CD Pipeline for automated deployments

**Goal:** Implement a CD pipeline that automates the deployment of all system services.

**Tasks:**
- [ ] The pipeline must be designed to support zero-downtime deployment strategies. The blueprint specifically mentions "rainbow deployments," which involve deploying the new version alongside the old one and gradually shifting traffic. This is critical for long-running agent processes that cannot be abruptly terminated.
- [ ] All deployment configurations should be managed via infrastructure-as-code (e.g., Terraform, Helm charts) stored within the mono-repo.

**Acceptance Criteria:**
- [ ] Given a pull request has been successfully merged into the main branch
- [ ] When the CD pipeline is triggered
- [ ] Then all system services are automatically deployed to the staging environment
- [ ] Given the staging deployment has been verified and approved
- [ ] When an operator triggers the "promote-to-production" step
- [ ] Then the version from staging is deployed to the production environment

```codex-task
id: P1-03
title: Implement CD Pipeline for automated deployments
status: done
steps: []
acceptance_criteria: []
```

## P1-04: Set up OpenTelemetry collector and exporter

**Goal:** This task involves deploying and configuring an OpenTelemetry (OTel) collector within the system's infrastructure.

**Tasks:**
- [ ] The collector should be deployed as a highly available service.
- [ ] Configuration should include processors for batching data to improve efficiency and adding metadata (e.g., environment, service version) to all telemetry signals.

**Acceptance Criteria:**
- [ ] Given the OpenTelemetry collector is running
- [ ] And a system service is instrumented to send traces
- [ ] When the service performs an action and emits a trace
- [ ] Then the corresponding trace is visible in the configured observability backend

```codex-task
id: P1-04
title: Set up OpenTelemetry collector and exporter
status: done
steps: []
acceptance_criteria: []
```

## P1-05: Define core agent action tracing schema

**Goal:** Define and document a standardized OpenTelemetry tracing schema that will be used across the entire system.

**Tasks:**
- [ ] The schema should be defined in a shared library or document accessible to all development teams.
- [ ] The schema should be versioned to allow for future evolution without breaking existing instrumentation.
- [ ] Consider including metrics like token counts (input\_tokens, output\_tokens) and latency for each LLM call within the trace attributes.

**Acceptance Criteria:**
- [ ] Given the agent action tracing schema is defined
- [ ] When a 'WebResearcher' agent calls the 'web_search' tool with a query
- [ ] Then a trace span is emitted containing attributes for 'agent_id', 'agent_role', 'tool_name', 'tool_input', and 'tool_output'

## P1-06: Implement core Orchestration Engine with graph execution ✅

**Goal:** Implement the core orchestration engine, taking inspiration from the LangGraph framework.

**Tasks:**
- [ ] The blueprint explicitly cites LangGraph as an inspiration. It is highly recommended to use LangGraph as the reference implementation or directly as the underlying library to accelerate development.
- [ ] The engine must be instrumented to emit OpenTelemetry traces (P1-04, P1-05) for every node execution and edge transition, providing deep visibility into the workflow.
- [ ] The engine should expose a method to export the graph structure in a standard format (e.g., DOT), which can be used by tools like Graphviz for visualization and debugging.

**Acceptance Criteria:**
- [ ] Given a graph is defined with NodeA followed by NodeB
- [ ] When the Orchestration Engine's 'execute' method is called with this graph
- [ ] Then NodeA is executed to completion before NodeB is executed

## P1-07: Define and implement the central State object ✅

**Goal:** Define and implement a data structure, referred to as the State object, which will be passed between all nodes in the execution graph.

**Tasks:**
- [ ] Use a library like Pydantic in Python to define the State object's schema, which provides data validation and serialization capabilities out of the box.
- [ ] The State object should be designed to be append-only where possible (e.g., for lists of messages) to provide a clear audit trail of how the state evolved over time.

**Acceptance Criteria:**
- [ ] Given a graph where NodeA modifies the 'State' object
- [ ] When the graph is executed
- [ ] Then the modified 'State' object is passed as input to the subsequent node
- [ ] Given a 'State' object containing data
- [ ] When the object is serialized and then deserialized
- [ ] Then the resulting object is identical to the original

## P1-08: Implement conditional edge router for dynamic workflows ✅

**Goal:** Implement logic within the Orchestration Engine to support conditional edges.

**Tasks:**
- [ ] The router function should be simple and deterministic, containing only the logic to inspect the state and return a string identifier for the next node. All complex business logic should remain within the agent nodes themselves.

**Acceptance Criteria:**
- [ ] Given a graph is defined with a conditional edge routing on the 'status' field
- [ ] And the central State object has 'status' set to 'requires_verification'
- [ ] When the Orchestration Engine executes the current node
- [ ] Then the next node to be executed is the 'Verifier' node

## P1-20: Research optimal graph compilation strategies

**Goal:** This task is a research spike to investigate and compare different strategies for compiling the agent graph into an executable format.

**Tasks:**
- [ ] The research should include small-scale proof-of-concept implementations to gather empirical data on latency and resource usage for both approaches.
- [ ] The final recommendation may be a hybrid approach, where certain well-defined subgraphs can be compiled AOT for performance, while the main orchestrating graph remains dynamic.

**Acceptance Criteria:**
- [ ] Given research has been conducted on graph compilation strategies
- [ ] When a final report is delivered to technical leadership
- [ ] Then the report contains a clear recommendation for the chosen strategy, supported by performance benchmarks and qualitative analysis

## P1-09: Implement Supervisor agent for query analysis

**Goal:** Implement the initial version of the Supervisor agent.

**Tasks:**
- [ ] The Supervisor agent will be implemented as a node within the orchestration graph (P1-06). It will typically be the entry point of the graph.

**Acceptance Criteria:**
- [ ] Given the Supervisor agent is invoked with a user query string
- [ ] When the agent completes its analysis
- [ ] Then it returns a 'State' object with the original query populated in the 'initial_query' field

## P1-10: Implement Supervisor's graph-based planning logic

**Goal:** Enhance the Supervisor agent with the logic to decompose a complex user query into a high-level research plan.

**Tasks:**
- [ ] The prompt for the Supervisor agent must be carefully engineered to instruct the LLM to output the plan in the specific JSON or YAML format that the Orchestration Engine expects for graph definitions.

**Acceptance Criteria:**
- [ ] Given the Supervisor agent receives a query like "Compare the performance of Transformer and LSTM models"
- [ ] When the agent generates a research plan
- [ ] Then the output graph definition contains at least two parallel 'WebResearcher' nodes, one for 'Transformer performance' and one for 'LSTM performance'

## P1-11: Implement WebResearcher agent for information extraction ✅

**Goal:** Implement the WebResearcher agent as a callable node in the execution graph.

**Tasks:**
- [ ] The agent's internal logic should employ reasoning techniques like those described in the blueprint (e.g., "interleaved thinking") to analyze search results and decide which links to follow and scrape.

**Acceptance Criteria:**
- [ ] Given the 'State' object contains a sub-task for the WebResearcher to "find papers on Transformer architecture"
- [ ] When the 'WebResearcher' node is executed
- [ ] Then the agent calls the 'web_search' tool with a relevant query, such as "Transformer architecture academic papers"

## P1-12: Implement WebResearcher's summarization capability ✅

**Goal:** Add a summarization capability to the WebResearcher agent.

**Tasks:**
- [ ] The summarization prompt should instruct the agent to focus on extracting information that is directly relevant to the sub-task it was assigned.

**Acceptance Criteria:**
- [ ] Given the WebResearcher agent has extracted 5,000 words of raw text from a webpage
- [ ] When the agent completes its turn
- [ ] Then a concise summary of that text is added to the 'messages' list in the 'State' object

## P1-13: Create secure Tool Registry service

**Goal:** Create a centralized, standalone service for managing all external tools.

**Tasks:**
- [ ] The registry should expose a simple, stable API (e.g., REST or gRPC) for agents to query.
- [ ] Tool permissions can be defined in a configuration file or a database, mapping agent roles to permitted tool names.

**Acceptance Criteria:**
- [ ] Given the 'WebResearcher' agent has permission to use the 'web_search' tool
- [ ] When the agent requests the 'web_search' tool from the registry
- [ ] Then the registry returns a callable interface for the tool
- [ ] Given the 'WebResearcher' agent does NOT have permission to use the 'code_interpreter' tool
- [ ] When the agent requests the 'code_interpreter' tool from the registry
- [ ] Then the registry returns an 'AccessDeniedError'

## P1-14: Implement Web Search tool wrapper

**Goal:** Create a Web Search tool and register it with the Tool Registry (P1-13).

**Tasks:**
- [ ] API keys and other secrets must be managed securely (e.g., via a secret manager like AWS Secrets Manager or HashiCorp Vault) and not hardcoded in the tool's source code.

**Acceptance Criteria:**
- [ ] Given the Web Search tool is called with the query string "multi-agent systems"
- [ ] When the tool successfully communicates with the external API
- [ ] Then it returns a list of search result objects, where each object contains a 'url', 'title', and 'snippet'

## P1-15: Implement PDF Reader tool wrapper

**Goal:** Create a PDF Reader tool and register it with the Tool Registry (P1-13).

**Tasks:**
- [ ] Use a robust Python library like PyMuPDF or pdfplumber for reliable text extraction.
- [ ] The tool should include error handling for non-existent files, invalid URLs, and scanned (image-based) PDFs that do not contain extractable text.

**Acceptance Criteria:**
- [ ] Given the PDF Reader tool is called with a URL to a valid, text-based PDF document
- [ ] When the tool successfully downloads and parses the document
- [ ] Then it returns a string containing the full text content of the document

## P1-16: Implement HTML Scraper tool wrapper

**Goal:** Create an HTML Scraper tool and register it with the Tool Registry (P1-13).

**Tasks:**
- [ ] Libraries like BeautifulSoup combined with heuristics can be used for basic scraping. For more robust extraction, consider using a library like trafilatura or goose3, which are specifically designed for this purpose.

**Acceptance Criteria:**
- [ ] Given the HTML Scraper tool is called with a URL to a news article page
- [ ] When the tool successfully fetches and parses the HTML
- [ ] Then it returns a string containing only the main body text of the article, excluding navigation links and advertisements

## P1-17: Create initial BrowseComp benchmark dataset

**Goal:** Create the first version of an internal benchmark dataset for automated regression testing.

**Tasks:**
- [ ] The creation of these question-answer pairs requires human creativity and should be a collaborative effort between the Product Management and QA teams.
- [ ] The dataset should be stored in a structured format (e.g., JSON or CSV) and versioned within the mono-repo.

**Acceptance Criteria:**
- [ ] Given the BrowseComp dataset has been created
- [ ] When it is reviewed by the QA and Product teams
- [ ] Then the dataset contains at least 50 unique question-answer pairs
- [ ] And each pair adheres to the "inverted question" and "asymmetry of verification" design principles

## P1-18: Implement Integration-Test Harness for benchmarks

**Goal:** Implement an integration test harness that can programmatically run the entire multi-agent system.

**Tasks:**
- [ ] The test harness should be integrated into the CI pipeline (P1-02) to run on a regular schedule (e.g., nightly) to detect performance regressions quickly.
- [ ] The harness must have a configurable timeout for each question to prevent stalled runs from blocking the entire test suite.

**Acceptance Criteria:**
- [ ] Given the integration test harness is configured with the BrowseComp dataset
- [ ] When the harness is executed
- [ ] Then it runs the system against every question in the dataset
- [ ] And it outputs a summary report containing the overall pass rate and average execution time per question

## P1-19: Create basic unit test framework and coverage goals ✅

**Goal:** Establish the standard unit testing framework for the project (e.

**Tasks:**
- [ ] pytest is the recommended framework for Python due to its rich ecosystem of plugins (e.g., pytest-cov for coverage).
- [ ] The initial coverage target (e.g., 80%) should be realistic but aspirational, and can be adjusted over time. The key is to prevent coverage from decreasing.

**Acceptance Criteria:**
- [ ] Given the code coverage threshold is set to 80%
- [ ] And a developer opens a pull request that lowers the project's coverage to 75%
- [ ] When the CI pipeline runs
- [ ] Then the code coverage check fails and the pipeline is marked as "failed"

## P2-01: Implement LTM Service API for memory operations

**Goal:** Implement the public-facing API for the Long-Term Memory (LTM) service.

**Tasks:**
- [ ] The API design should be granular enough to support different memory types (Episodic, Semantic, Procedural) which will be implemented in later CRs. For example, the /consolidate endpoint might accept a memory\_type parameter.
- [ ] The service must be registered as a tool in the Tool Registry (P1-13) so that access can be managed via RBAC.

**Acceptance Criteria:**
- [ ] Given the LTM service is running
- [ ] When a POST request is sent to the /consolidate endpoint with a valid memory record
- [ ] Then the service returns a 201 Created status
- [ ] Given a memory record has been previously stored
- [ ] When a GET request is sent to the /retrieve endpoint with a relevant query
- [ ] Then the service returns the corresponding memory record

## P2-02: Integrate vector database for Episodic Memory

**Goal:** Provision, configure, and integrate a vector database (e.

**Tasks:**
- [ ] The choice of embedding model is critical and should be evaluated for its performance on the types of text generated by the system.
- [ ] The infrastructure for the vector database should be managed via infrastructure-as-code (P1-01).

**Acceptance Criteria:**
- [ ] Given the LTM service receives a consolidation request for an episodic memory
- [ ] When the service processes the request
- [ ] Then a corresponding vector embedding is created and stored in the vector database

## P2-03: Implement MemoryManager agent for episodic consolidation

**Goal:** Implement a new, specialized agent called the MemoryManager.

**Tasks:**
- [ ] The trigger for the MemoryManager can be implemented as a final, guaranteed node in the orchestration graph or via an event-driven mechanism that listens for "task completed" events.

**Acceptance Criteria:**
- [ ] Given a research task graph successfully terminates
- [ ] When the MemoryManager agent is triggered with the final State object
- [ ] Then the agent makes a call to the LTM's /consolidate endpoint with the formatted episode

## P2-04: Enhance Supervisor to query Episodic LTM for plan templating

**Goal:** Modify the core logic of the Supervisor agent (P1-10).

**Tasks:**
- [ ] The agent's prompt must be updated to include instructions for this new "query LTM first" step.
- [ ] Logic must be included to handle cases where no relevant memories are found, allowing the agent to fall back to generating a plan from scratch.

**Acceptance Criteria:**
- [ ] Given a new query is submitted that is semantically similar to a previously successful task
- [ ] When the Supervisor agent begins planning
- [ ] Then its first action is to call the LTM retrieval endpoint
- [ ] And the new plan it generates shares structural similarities with the retrieved plan

## P2-19: Research memory consolidation and forgetting strategies

**Goal:** Conduct a research spike into advanced strategies for managing the LTM.

**Tasks:**
- [ ] Research should explore concepts from cognitive science, such as spaced repetition and memory decay curves, as potential inspirations for forgetting algorithms.

**Acceptance Criteria:**
- [ ] Given research has been conducted on LTM management
- [ ] When a final report is delivered to technical leadership
- [ ] Then the report proposes at least two distinct algorithms for managing the LTM lifecycle, with a comparative analysis of their trade-offs

## P2-20: Implement basic LTM forgetting mechanism

**Goal:** Implement a basic forgetting mechanism within the LTM service (P2-01).

**Tasks:**
- [ ] The forgetting process should perform a "soft delete" first, marking records for deletion before permanently removing them, to allow for a recovery window.

**Acceptance Criteria:**
- [ ] Given a memory record has a 'last_accessed' timestamp older than N days
- [ ] When the scheduled LTM forgetting job runs
- [ ] Then the specified record is deleted from the LTM

## P2-05: Implement Evaluator agent for critique generation

**Goal:** Implement a new, specialized Evaluator agent.

**Tasks:**
- [ ] The Evaluator's system prompt is critical. It must be instructed to be skeptical, meticulous, and to justify its findings with specific reasons.

**Acceptance Criteria:**
- [ ] Given a piece of text to evaluate is provided as input
- [ ] When the Evaluator agent executes
- [ ] Then it produces a structured critique object containing specific feedback and a pass/fail score

## P2-06: Implement Evaluator's factual accuracy verification logic

**Goal:** Implement logic within the Evaluator agent (P2-05) to perform factual accuracy verification.

**Tasks:**
- [ ] This logic will likely involve using an LLM to perform a series of "question-answering" tasks, where each claim from the summary is turned into a question that is then answered based *only* on the provided source documents.

**Acceptance Criteria:**
- [ ] Given a summary contains a claim that is not present in its source document
- [ ] When the Evaluator agent runs its verification logic
- [ ] Then it flags the specific claim as an "unsupported fact" in its critique output

## P2-07: Implement Evaluator's source quality assessment logic

**Goal:** Implement logic within the Evaluator agent (P2-05) to assess the quality of the sources cited in a research output.

**Tasks:**
- [ ] A blocklist/allowlist of domains can be used to supplement the LLM's heuristic judgment.
- [ ] This assessment can be a criterion in the LLM-as-a-Judge rubric (P2-12) as well.

**Acceptance Criteria:**
- [ ] Given a research output cites only a personal blog as its source
- [ ] When the Evaluator agent runs its assessment
- [ ] Then its critique output includes a low score for the "Source Quality" criterion

## P2-08: Modify Orchestration Engine to support CoSC feedback loop

**Goal:** Modify the Orchestration Engine (P1-06) to enable a Chain of Self-Correction (CoSC) feedback loop.

**Tasks:**
- [ ] The State object (P1-07) must be updated to include the critique from the Evaluator so the generator agent has the necessary feedback for its revision attempt.

**Acceptance Criteria:**
- [ ] Given a graph where a Researcher node is followed by an Evaluator node
- [ ] When the Researcher produces an output and the Evaluator returns a 'fail' status
- [ ] Then the Orchestration Engine routes execution back to the Researcher node for another attempt

## P2-09: Integrate a fact-checking API as an Evaluator tool

**Goal:** Integrate a third-party fact-checking API (e.

**Tasks:**
- [ ] The tool wrapper should handle parsing the API's response into a simple, structured format that the agent can easily interpret (e.g., a JSON object with 'claim', 'rating', 'source\_links').

**Acceptance Criteria:**
- [ ] Given the Evaluator agent is checking a claim about a recent world event
- [ ] When it uses the fact-checking tool
- [ ] Then it receives a credibility rating and supporting links for the claim from the external API

## P2-10: Develop QA tests for the CoSC loop to prevent infinite cycles

**Goal:** Create a specific integration test designed to validate the termination condition of the CoSC loop (P2-08).

**Tasks:**
- [ ] The maximum retry count should be stored in the State object and incremented on each loop. The conditional edge logic (P1-08) must check this counter as part of its routing decision.

**Acceptance Criteria:**
- [ ] Given an Evaluator agent is configured to always fail an output
- [ ] When the CoSC loop is executed
- [ ] Then the loop terminates after a pre-configured maximum number of retries (e.g., 3)

## P2-15: Research synthetic data generation techniques for self-correction

**Goal:** Conduct a research spike to investigate and compare state-of-the-art techniques for synthetically generating training data for self-correction tasks.

**Tasks:**
- [ ] The research should evaluate the trade-offs between different generation methods in terms of cost, quality, and diversity of the generated examples.

**Acceptance Criteria:**
- [ ] Given research has been conducted on synthetic data generation
- [ ] When a final report is delivered to technical leadership
- [ ] Then it recommends a specific, state-of-the-art methodology for generating a high-quality self-correction dataset

## P2-16: Create synthetic dataset of errors and corrections

**Goal:** Using the methodology recommended from the research in P2-15, execute a large-scale data generation process to create a synthetic dataset for fine-tuning self-correction abilities.

**Tasks:**
- [ ] The dataset should cover a diverse range of error types (e.g., factual errors, reasoning fallacies, calculation mistakes, formatting issues).
- [ ] Human review of a subset of the generated data is essential to ensure its quality before use in fine-tuning.

**Acceptance Criteria:**
- [ ] Given the generation process is complete
- [ ] When the dataset is inspected
- [ ] Then it contains at least 1,000 high-quality examples, each with an initial solution, a detailed critique, and a corrected solution

## P2-17: Fine-tune Evaluator agent on the correction dataset

**Goal:** Take the synthetic self-correction dataset generated in P2-16 and use it to fine-tune the underlying language model of the Evaluator agent.

**Tasks:**
- [ ] A holdout portion of the synthetic dataset must be reserved for evaluation to measure the effectiveness of the fine-tuning process.
- [ ] The fine-tuned model should be versioned and stored in a model registry.

**Acceptance Criteria:**
- [ ] Given the fine-tuning process is complete
- [ ] When the newly fine-tuned Evaluator agent is tested on a holdout set of known flaws
- [ ] Then its accuracy at identifying these flaws shows a statistically significant improvement over the base model

## P2-11: Build LLM-as-a-Judge evaluation pipeline

**Goal:** Build an automated pipeline that uses a powerful, state-of-the-art LLM (e.

**Tasks:**
- [ ] The pipeline should be robust to failures in the judge model's API, with retry logic (P4-13) and error handling.
- [ ] The results of the evaluation should be stored in a database or data warehouse for longitudinal analysis of system performance.

**Acceptance Criteria:**
- [ ] Given a generated report and its source documents
- [ ] When the evaluation pipeline is executed
- [ ] Then it outputs a single, valid JSON object containing scores and justifications for each criterion in the rubric

## P2-12: Define comprehensive evaluation rubric as a JSON schema

**Goal:** Define the detailed evaluation rubric that will be used by the LLM-as-a-Judge (P2-11).

**Tasks:**
- [ ] The development of the rubric should be a collaborative effort between Product, QA, and Engineering to ensure it captures the desired qualities of a "good" research report.

**Acceptance Criteria:**
- [ ] Given the JSON schema for the evaluation rubric
- [ ] When it is validated against a schema validator
- [ ] Then it correctly defines all required evaluation criteria, their descriptions, data types, and scoring scales

## P2-13: Curate and label golden dataset of reports for judge calibration

**Goal:** Curate and label a "golden" dataset of research reports.

**Tasks:**
- [ ] At least two human experts should score each report independently to establish inter-annotator agreement and create a more reliable ground truth.

**Acceptance Criteria:**
- [ ] Given the golden dataset has been curated and labeled
- [ ] When it is reviewed by the QA lead
- [ ] Then it contains at least 20 diverse reports with detailed, human-generated scores and justifications for each rubric criterion

## P2-14: Implement judge calibration test suite against golden dataset

**Goal:** Implement a test suite that automatically runs the LLM-as-a-Judge pipeline (P2-11) against every report in the golden dataset (P2-13).

**Tasks:**
- [ ] Cohen's Kappa is a preferred metric as it accounts for agreement that could occur by chance, making it more robust than simple accuracy.
- [ ] This suite should be re-run whenever the judge model or its prompt is changed to ensure reliability is maintained.

**Acceptance Criteria:**
- [ ] Given the calibration suite is run against the golden dataset
- [ ] When it completes
- [ ] Then it outputs a report detailing the agreement score (e.g., kappa > 0.7) between the LLM judge and the human evaluators

## P2-18: Implement a human-in-the-loop breakpoint

**Goal:** Implement a special "breakpoint" node type in the Orchestration Engine (P1-06).

**Tasks:**
- [ ] The UX for the review queue is a critical component of this task. It should clearly present the current state and provide a simple mechanism for the human to approve, reject, or modify the state before resuming execution.

**Acceptance Criteria:**
- [ ] Given a graph contains a 'human_in_the_loop_breakpoint' node
- [ ] When the Orchestration Engine executes that node
- [ ] Then the graph execution state is paused
- [ ] And an alert is sent to the human review queue with the current State object

## P3-01: Implement GroupChatManager for agent collaboration ✅

**Goal:** Implement a new special node type in the Orchestration Engine (P1-06) called the GroupChatManager.

**Tasks:**
- [ ] The GroupChatManager can implement various turn-taking policies, such as a simple round-robin or a more sophisticated policy where an LLM decides which agent should speak next based on the conversation history.

**Acceptance Criteria:**
- [ ] Given a group chat is initiated with Agent A and Agent B
- [ ] When Agent A sends a message into the chat
- [ ] Then Agent B receives that message in its next turn within the chat

## P3-02: Define agent message passing protocol for group chat

**Goal:** Define and implement a structured, formal protocol for messages passed within the group chat framework (P3-01).

**Tasks:**
- [ ] The base agent prompt should be updated to instruct agents on how to construct and interpret messages according to this protocol.

**Acceptance Criteria:**
- [ ] Given the message protocol is defined
- [ ] When Agent A sends a message with type 'question' addressed specifically to Agent B
- [ ] Then the recipient agent's context is updated to reflect the directed question from Agent A

## P3-03: Implement hierarchical subgraph spawning for agent teams

**Goal:** Enhance the Orchestration Engine (P1-06) and the Supervisor agent (P1-10) to support the concept of hierarchical subgraphs.

**Tasks:**
- [ ] This feature requires careful state management to pass context down to the subgraph and return the result back up to the parent graph's State object.

**Acceptance Criteria:**
- [ ] Given the Supervisor's plan includes a subgraph node for a complex sub-task
- [ ] When the Orchestration Engine executes that node
- [ ] Then a new, nested instance of the orchestration engine is created and executed for the subgraph
- [ ] And the main graph pauses until the subgraph reports its final result

## P3-04: Implement a shared collaborative scratchpad

**Goal:** Add a new field, scratchpad, to the central State object (P1-07).

**Tasks:**
- [ ] The scratchpad is particularly useful for sharing large data artifacts, like the full text from a scraped webpage, without cluttering the formal message history.

**Acceptance Criteria:**
- [ ] Given two agents are collaborating in a group chat
- [ ] When Agent A writes its intermediate findings to the scratchpad field in the State object
- [ ] Then Agent B can read the updated content from the scratchpad on its next turn

## P3-05: Develop QA tests for inter-agent communication protocols

**Goal:** Create a suite of integration tests designed to validate the robustness and resilience of the inter-agent communication protocols defined in P3-02.

**Tasks:**
- [ ] These tests will likely require mocking the communication layer to inject faults and simulate failure conditions.

**Acceptance Criteria:**
- [ ] Given a test scenario is configured to simulate a lost message between two agents
- [ ] When the test runs
- [ ] Then it verifies that the sending agent's retry logic is correctly triggered after a timeout

## P3-20: Research emergent communication protocols in group chat

**Goal:** Investigate the potential for enabling emergent communication protocols within the group chat framework (P3-01).

**Tasks:**
- [ ] The research report should consider the trade-offs between fully emergent protocols and guided evolution, where agents learn within the constraints of a base protocol.

**Acceptance Criteria:**
- [ ] Given the research phase is complete
- [ ] When a report is delivered to technical leadership
- [ ] Then it includes a detailed proof-of-concept design for an RL environment to train and evaluate emergent communication protocols

## P3-21: Develop QA tests for race conditions in group chat

**Goal:** Develop a specific suite of integration tests to identify and handle concurrency issues within the GroupChatManager (P3-01).

**Tasks:**
- [ ] These tests can be challenging to write and may require specialized libraries for simulating concurrent execution.

**Acceptance Criteria:**
- [ ] Given a test where two agents attempt to write to the same field in the shared scratchpad simultaneously
- [ ] When the test runs
- [ ] Then it verifies that a locking mechanism or an atomic update operation prevents data corruption

## P3-06: Implement Reward Model training pipeline

**Goal:** Implement an MLOps pipeline to train a Reward Model.

**Tasks:**
- [ ] The execution trace used for training should include not just the final output, but also key intermediate steps, agent actions, and collaboration metrics (P3-09) to provide rich features for the model.
- [ ] This pipeline should be automated to run periodically as new evaluation data becomes available.

**Acceptance Criteria:**
- [ ] Given a dataset of 1,000+ evaluated research task trajectories
- [ ] When the training pipeline is run
- [ ] Then it outputs a versioned, trained Reward Model artifact to the model registry

## P3-07: Integrate a PPO library for RLAIF loop

**Goal:** Integrate a standard, well-supported reinforcement learning library (e.

**Tasks:**
- [ ] TRL (Transformer Reinforcement Learning) is a strong candidate as it is specifically designed for fine-tuning transformer-based language models.

**Acceptance Criteria:**
- [ ] Given a policy model, an agent trajectory, and rewards from the Reward Model
- [ ] When the PPO algorithm is run for one step
- [ ] Then it computes and applies gradients to the policy model's weights

## P3-08: Connect RLAIF loop to update Supervisor's policy

**Goal:** Connect the PPO-based RLAIF loop (P3-07) to the Supervisor agent's policy model (P1-10).

**Tasks:**
- [ ] This process requires careful management of the policy model, the value model (used by PPO), and the reward model, likely all managed within a central model registry.

**Acceptance Criteria:**
- [ ] Given the RLAIF loop has run for several epochs on Supervisor planning data
- [ ] When the Supervisor is given a task it previously performed poorly on
- [ ] Then its new plan is measurably different and aligns better with high-reward strategies

## P3-09: Log system and collaboration metrics for the Reward Model

**Goal:** Instrument the Orchestration Engine (P1-06) and the GroupChatManager (P3-01) to log detailed system and collaboration metrics as part of the execution trace defined by the tracing schema (P1-05).

**Tasks:**
- [ ] These metrics should be added as attributes to the root span of the task's trace in OpenTelemetry for easy correlation.

**Acceptance Criteria:**
- [ ] Given a group chat task completes
- [ ] When the execution trace for that task is examined
- [ ] Then it contains structured metrics like 'total_messages_sent', 'average_message_latency', and 'action_advancement_rate'

## P3-10: Research SCoRe-based reward shaping for self-correction

**Goal:** Conduct a research spike into reward shaping techniques inspired by the SCoRe (Self-Correction via Reinforcement Learning) framework.

**Tasks:**
- [ ] The proposed reward function might, for example, provide a large positive reward only if the initial output was 'fail' and the revised output is 'pass'.

**Acceptance Criteria:**
- [ ] Given the research phase is complete
- [ ] When a report is delivered to technical leadership
- [ ] Then it proposes a specific, mathematically defined reward function to be used for training self-correction behavior via RLAIF

## P3-11: Implement CodeResearcher agent with secure tool use

**Goal:** Implement a new CodeResearcher agent.

**Tasks:**
- [ ] The agent's prompt should be tailored for a senior software engineer persona, instructing it to think about test cases, edge cases, and debugging strategies.

**Acceptance Criteria:**
- [ ] Given a Python function with a known bug and a task to identify it
- [ ] When the CodeResearcher agent executes
- [ ] Then it calls the code interpreter tool with the function's code and relevant inputs to trigger the bug

## P3-12: Provision secure code interpreter sandbox environment

**Goal:** Provision and configure a secure, isolated sandbox environment for use by the Code Interpreter tool (P3-18).

**Tasks:**
- [ ] Firecracker is an excellent choice for this as it provides VM-level security with container-like speed and efficiency.

**Acceptance Criteria:**
- [ ] Given code is being executed within the sandbox environment
- [ ] When that code attempts to make an outbound network call
- [ ] Then the operation is blocked by the sandbox and a security error is returned to the agent

## P3-13: Implement Planner agent base class

**Goal:** Implement the base class for a Planner agent.

**Tasks:**
- [ ] The Planner and Supervisor represent two different philosophies of planning: optimization vs. generative reasoning. The system should be flexible enough to use either, depending on the nature of the task.

**Acceptance Criteria:**
- [ ] Given a research query is provided
- [ ] When the Planner agent is invoked
- [ ] Then it produces a structured plan object that can be executed by the Orchestration Engine

## P3-14: Implement greedy algorithm for task allocation in Planner

**Goal:** Implement a greedy algorithm within the Planner agent (P3-13) for task allocation.

**Tasks:**
- [ ] Agent "skill" can be represented as metadata or even as embeddings, allowing the planner to calculate a similarity score between the task description and the agent's profile.

**Acceptance Criteria:**
- [ ] Given a list of pending tasks and a pool of agents with different skills
- [ ] When the Planner agent runs its allocation algorithm
- [ ] Then each task is assigned to the agent with the highest skill match for that task

## P3-18: Implement a basic Code Interpreter tool

**Goal:** Create and register a Code Interpreter tool with the Tool Registry (P1-13).

**Tasks:**
- [ ] The tool must enforce strict timeouts to prevent long-running or infinite-looping code from consuming resources.

**Acceptance Criteria:**
- [ ] Given the tool receives the code string 'print("hello world")'
- [ ] When the tool executes the code in the sandbox
- [ ] Then it returns a result object where the 'stdout' field is equal to "hello world"

## P3-19: Implement a GitHub Search API tool

**Goal:** Create and register a GitHub Search tool with the Tool Registry (P1-13).

**Tasks:**
- [ ] The tool should respect the API rate limits of the GitHub API and implement appropriate backoff logic.

**Acceptance Criteria:**
- [ ] Given a query for a specific open-source library
- [ ] When the GitHub Search tool is called with the query
- [ ] Then it returns a list of relevant repository URLs and descriptions

## P3-15: Integrate graph database for Semantic LTM

**Goal:** Provision, configure, and integrate a graph database (e.

**Tasks:**
- [ ] The choice of graph schema (e.g., property graph model) is a key design decision that will affect query performance and flexibility.

**Acceptance Criteria:**
- [ ] Given the LTM service receives a request to store a fact (e.g., subject, predicate, object)
- [ ] When it processes the request for the Semantic Memory module
- [ ] Then a corresponding node and relationship are created in the graph database

## P3-16: Enhance MemoryManager to extract entities for knowledge graph

**Goal:** Enhance the MemoryManager agent (P2-03) with Named Entity Recognition (NER) and Relation Extraction capabilities.

**Tasks:**
- [ ] This capability will require a sophisticated LLM prompt that instructs the model to act as a knowledge extraction engine and to output the results in a structured format (e.g., a list of subject-predicate-object triples).

**Acceptance Criteria:**
- [ ] Given a verified report contains the sentence "Apple acquired NeXT in 1997"
- [ ] When the MemoryManager agent processes this report
- [ ] Then it adds nodes for 'Apple' and 'NeXT' with an 'ACQUIRED' relationship (with a 'year' property of 1997) to the knowledge graph

## P3-17: Implement agent query path for Semantic LTM

**Goal:** Modify the base logic of all information-seeking agents (e.

**Tasks:**
- [ ] This can be implemented by adding a "knowledge graph search" tool to the agents' permitted tool list and instructing them in their system prompts to prefer it for factual queries.

**Acceptance Criteria:**
- [ ] Given an agent needs to find a specific fact, like "the capital of France"
- [ ] When the agent executes its turn
- [ ] Then its first action is to query the Semantic LTM service before attempting an external web search

## P4-01: Implement Procedural Memory module in LTM Service

**Goal:** Implement the Procedural Memory module within the LTM service (P2-01).

**Tasks:**
- [ ] Procedures should be stored with metadata describing the task goal they achieve, which can be used for effective retrieval.

**Acceptance Criteria:**
- [ ] Given the LTM service receives a request to store a new procedure
- [ ] When it processes the request
- [ ] Then the sequence of actions is successfully saved in the procedural memory store

## P4-02: Instrument agents to identify and store successful tool sequences

**Goal:** Instrument the base agent class to log the sequence of tool calls it makes during a task.

**Tasks:**
- [ ] The generalization logic is key. It should try to replace specific arguments with placeholders to make the procedure more broadly applicable. For example, web\_search(query="Transformer architecture") might be generalized to web\_search(query=$topic).

**Acceptance Criteria:**
- [ ] Given an agent successfully uses a sequence of three tools to complete a task
- [ ] When the task finishes successfully
- [ ] Then a new procedure containing those three tool calls is sent to the LTM service for storage

## P4-03: Enhance agents to query and execute stored procedures

**Goal:** Modify the agent's decision-making logic to query Procedural Memory at the start of a task.

**Tasks:**
- [ ] TBD

**Acceptance Criteria:**
- [ ] Given a new task is assigned to an agent that matches a stored procedure in LTM
- [ ] When the agent begins its turn
- [ ] Then it retrieves and executes the procedure's action sequence directly without further reasoning

## P4-04: Add LTM hit-rate metrics to observability dashboard

**Goal:** Add widgets to the main observability dashboard to track LTM hit rates for each memory type (Episodic, Semantic, Procedural).

**Tasks:**
- [ ] TBD

**Acceptance Criteria:**
- [ ] Given the system is running and processing tasks
- [ ] When an operator views the main observability dashboard
- [ ] Then they can see a time-series graph displaying the hit rate for each LTM type

## P4-05: Research RAG vs fine-tuning for procedural memory recall

**Goal:** Conduct a research spike to compare two approaches for teaching agents to use procedural memory: Retrieval-Augmented Generation (RAG) where procedures are injected into the context, versus fine-tuning the agent's model to learn procedures implicitly.

**Tasks:**
- [ ] TBD

**Acceptance Criteria:**
- [ ] Given the research spike is complete
- [ ] When a report is delivered to technical leadership
- [ ] Then it provides a data-backed recommendation on whether to use RAG, fine-tuning, or a hybrid approach for procedural memory

## P4-06: Build MLOps pipeline for parallel multi-agent fine-tuning

**Goal:** Build an MLOps pipeline to support multi-agent fine-tuning.

**Tasks:**
- [ ] TBD

**Acceptance Criteria:**
- [ ] Given a pool of five distinct WebResearcher agents
- [ ] When the multi-agent fine-tuning pipeline is executed
- [ ] Then it triggers five separate fine-tuning jobs, one for each agent, using only that agent's collected data

## P4-07: Modify Supervisor to select agents from a diverse, specialized pool

**Goal:** Modify the Supervisor (or Planner) agent's task allocation logic.

**Tasks:**
- [ ] TBD

**Acceptance Criteria:**
- [ ] Given a task requires analyzing a 10-K report
- [ ] And a pool of WebResearcher agents contains one that has specialized in financial topics
- [ ] When the Supervisor allocates the task
- [ ] Then it selects the financial specialist agent for the job

## P4-08: Develop agent policy divergence and specialization metrics

**Goal:** Develop a set of metrics to quantify the diversity of policies within a pool of specialized agents.

**Tasks:**
- [ ] TBD

**Acceptance Criteria:**
- [ ] Given the multi-agent fine-tuning pipeline has run over several cycles
- [ ] When the policy divergence metrics are calculated
- [ ] Then the resulting report shows a measurable increase in policy divergence among the agent pool over time

## P4-09: Implement CitationAgent with source-claim matching logic

**Goal:** Implement the CitationAgent.

**Tasks:**
- [ ] TBD

**Acceptance Criteria:**
- [ ] Given a sentence in a final report and a set of source documents
- [ ] When the CitationAgent runs its matching logic
- [ ] Then it correctly identifies and returns the specific source document and passage that supports the sentence

## P4-10: Implement citation formatting based on specified styles

**Goal:** Enhance the CitationAgent to format the matched source-claim pairs into proper citations.

**Tasks:**
- [ ] TBD

**Acceptance Criteria:**
- [ ] Given a matched source-claim pair and a specified style of 'APA'
- [ ] When the CitationAgent formats the citation
- [ ] Then the output string adheres to the APA citation format rules

## P4-11: Integrate CitationAgent as a final, mandatory graph node

**Goal:** Modify the Supervisor's planning logic to ensure that the CitationAgent is always included as one of the final nodes in any research graph.

**Tasks:**
- [ ] TBD

**Acceptance Criteria:**
- [ ] Given any research plan generated by the Supervisor
- [ ] When the graph definition is inspected
- [ ] Then it contains a CitationAgent node that is guaranteed to run before the final termination node

## P4-12: Implement state checkpointing for robust fault recovery

**Goal:** Implement robust state checkpointing in the Orchestration Engine.

**Tasks:**
- [ ] TBD

**Acceptance Criteria:**
- [ ] Given a graph execution fails at step N due to a system crash
- [ ] When the task is manually or automatically resumed
- [ ] Then the Orchestration Engine loads the state from the last successful checkpoint (N-1) and restarts execution from step N

## P4-13: Implement exponential backoff and retry logic in tool calls

**Goal:** Add exponential backoff and retry logic to the wrappers for all external tool calls.

**Tasks:**
- [ ] TBD

**Acceptance Criteria:**
- [ ] Given a tool call fails with a transient error code (e.g., 503 Service Unavailable)
- [ ] When the agent's logic proceeds
- [ ] Then it automatically retries the tool call after a short, exponentially increasing delay

## P4-14: Develop MAST test for Step Repetition (FM-1.3)

**Goal:** Create an integration test based on the MAST taxonomy to detect unnecessary step repetition (FM-1.

**Tasks:**
- [ ] TBD

**Acceptance Criteria:**
- [ ] Given a task has been successfully solved and stored in Episodic LTM
- [ ] When a nearly identical task is submitted
- [ ] Then the execution trace shows a hit on Episodic LTM and a significantly shorter workflow with fewer tool calls

## P4-15: Develop MAST test for Information Withholding (FM-2.4)

**Goal:** Create an integration test to provoke Information Withholding (FM-2.

**Tasks:**
- [ ] TBD

**Acceptance Criteria:**
- [ ] Given Agent A is collaborating with Agent B in a group chat
- [ ] And Agent A possesses a critical fact required to solve the task
- [ ] When the collaborative task is executed
- [ ] Then the final output produced by Agent B correctly incorporates the critical fact from Agent A

## P4-16: Develop MAST test for Incorrect Verification (FM-3.3)

**Goal:** Create an integration test for Incorrect Verification (FM-3.

**Tasks:**
- [ ] TBD

**Acceptance Criteria:**
- [ ] Given a research task where the primary source contains a known factual error
- [ ] When the Evaluator agent critiques the research output based on that source
- [ ] Then its critique explicitly identifies and flags the specific factual error

## P4-17: Expand Tool Registry with specialized database connectors

**Goal:** Expand the Tool Registry with a set of specialized and robust connectors for querying common structured databases (e.

**Tasks:**
- [ ] TBD

**Acceptance Criteria:**
- [ ] Given a SQL Query tool is registered in the Tool Registry
- [ ] When an authorized agent calls it with a valid SQL query
- [ ] Then it receives the query results in a structured format (e.g., JSON)

## P4-18: Research spatio-temporal memory structures

**Goal:** Conduct research into advanced memory structures, specifically spatio-temporal memory.

**Tasks:**
- [ ] TBD

**Acceptance Criteria:**
- [ ] Given the research phase is complete
- [ ] When a report is delivered to technical leadership
- [ ] Then it proposes a detailed data model and API design for a spatio-temporal memory module capable of versioning facts over time

```codex-task
id: P5-01
title: Implement System Monitoring service
steps: []
acceptance_criteria: []
```

```codex-task
id: P5-02
<<<<<<< HEAD
title: Integrate tracing schema with agents
steps: []
acceptance_criteria: []
```
=======
title: Docker-based OTel collector service

title: Add rollback support for CD pipeline
steps: []
acceptance_criteria: []
```

>>>>>>> 91deb5ef
<|MERGE_RESOLUTION|>--- conflicted
+++ resolved
@@ -1057,17 +1057,11 @@
 
 ```codex-task
 id: P5-02
-<<<<<<< HEAD
 title: Integrate tracing schema with agents
-steps: []
-acceptance_criteria: []
-```
-=======
+
 title: Docker-based OTel collector service
 
 title: Add rollback support for CD pipeline
 steps: []
 acceptance_criteria: []
 ```
-
->>>>>>> 91deb5ef
