# Codex Task Blocks

Tasks in this file can be automatically ingested into `.codex/queue.yml`. Each task is defined in a fenced code block tagged `codex-task` and contains YAML fields.

Example:

```codex-task
id: CODEX-EXAMPLE-01
title: Example task
priority: low
steps:
  - do something
acceptance_criteria:
  - something done
```

## P1-01: Set up mono-repo for agentic system

**Goal:** This task involves the creation of a new Git mono-repository to house all source code and related artifacts for the multi-agent system.

**Tasks:**
- [ ] **Branch Protection:** Configure rules in the version control system (e.g., GitHub, GitLab) to require at least one peer review and successful completion of CI status checks (P1-02) before a pull request can be merged into the main branch.
- [ ] **Pre-commit Hooks:** Use a framework like pre-commit to manage hooks. Recommended hooks include black for standardized code formatting, flake8 or ruff for linting, and isort for organizing imports.

**Acceptance Criteria:**
- [ ] Given a developer has cloned the repository
- [ ] And a branch is protected with a required review rule
- [ ] When the developer attempts to push a commit directly to the protected branch
- [ ] Then the push is rejected by the version control system
- [ ] Given a developer has staged changes containing linting errors
- [ ] When the developer attempts to create a commit
- [ ] Then the pre-commit hook fails and prevents the commit

## P1-02: Implement CI pipeline for automated builds and tests ✅

**Goal:** Implement a CI pipeline using a standard platform (e.

**Tasks:**
- [ ] The pipeline should be optimized for speed by caching dependencies and running jobs in parallel where possible.
- [ ] The CI configuration file (e.g., workflow.yml) must reside within the mono-repo itself, versioning the pipeline alongside the code it tests.

**Acceptance Criteria:**
- [ ] Given a pull request is opened with valid code changes
- [ ] When the CI pipeline completes successfully
- [ ] Then a "pass" status check is visible on the pull request
- [ ] Given a pull request is opened with code changes that break a unit test
- [ ] When the CI pipeline runs the test suite
- [ ] Then the pipeline run is marked as "failed"
- [ ] And a "fail" status check is visible on the pull request

```codex-task
id: P1-02
title: Implement CI pipeline for automated builds and tests
status: done
steps: []
acceptance_criteria: []
```

## P1-03: Implement CD Pipeline for automated deployments

**Goal:** Implement a CD pipeline that automates the deployment of all system services.

**Tasks:**
- [ ] The pipeline must be designed to support zero-downtime deployment strategies. The blueprint specifically mentions "rainbow deployments," which involve deploying the new version alongside the old one and gradually shifting traffic. This is critical for long-running agent processes that cannot be abruptly terminated.
- [ ] All deployment configurations should be managed via infrastructure-as-code (e.g., Terraform, Helm charts) stored within the mono-repo.

**Acceptance Criteria:**
- [ ] Given a pull request has been successfully merged into the main branch
- [ ] When the CD pipeline is triggered
- [ ] Then all system services are automatically deployed to the staging environment
- [ ] Given the staging deployment has been verified and approved
- [ ] When an operator triggers the "promote-to-production" step
- [ ] Then the version from staging is deployed to the production environment

```codex-task
id: P1-03
title: Implement CD Pipeline for automated deployments
status: done
steps: []
acceptance_criteria: []
```

## P1-04: Set up OpenTelemetry collector and exporter

**Goal:** This task involves deploying and configuring an OpenTelemetry (OTel) collector within the system's infrastructure.

**Tasks:**
- [ ] The collector should be deployed as a highly available service.
- [ ] Configuration should include processors for batching data to improve efficiency and adding metadata (e.g., environment, service version) to all telemetry signals.

**Acceptance Criteria:**
- [ ] Given the OpenTelemetry collector is running
- [ ] And a system service is instrumented to send traces
- [ ] When the service performs an action and emits a trace
- [ ] Then the corresponding trace is visible in the configured observability backend

```codex-task
id: P1-04
title: Set up OpenTelemetry collector and exporter
status: done
steps: []
acceptance_criteria: []
```

## P1-05: Define core agent action tracing schema

**Goal:** Define and document a standardized OpenTelemetry tracing schema that will be used across the entire system.

**Tasks:**
- [ ] The schema should be defined in a shared library or document accessible to all development teams.
- [ ] The schema should be versioned to allow for future evolution without breaking existing instrumentation.
- [ ] Consider including metrics like token counts (input\_tokens, output\_tokens) and latency for each LLM call within the trace attributes.

**Acceptance Criteria:**
- [ ] Given the agent action tracing schema is defined
- [ ] When a 'WebResearcher' agent calls the 'web_search' tool with a query
- [ ] Then a trace span is emitted containing attributes for 'agent_id', 'agent_role', 'tool_name', 'tool_input', and 'tool_output'

## P1-06: Implement core Orchestration Engine with graph execution ✅

**Goal:** Implement the core orchestration engine, taking inspiration from the LangGraph framework.

**Tasks:**
- [ ] The blueprint explicitly cites LangGraph as an inspiration. It is highly recommended to use LangGraph as the reference implementation or directly as the underlying library to accelerate development.
- [ ] The engine must be instrumented to emit OpenTelemetry traces (P1-04, P1-05) for every node execution and edge transition, providing deep visibility into the workflow.
- [ ] The engine should expose a method to export the graph structure in a standard format (e.g., DOT), which can be used by tools like Graphviz for visualization and debugging.

**Acceptance Criteria:**
- [ ] Given a graph is defined with NodeA followed by NodeB
- [ ] When the Orchestration Engine's 'execute' method is called with this graph
- [ ] Then NodeA is executed to completion before NodeB is executed

## P1-07: Define and implement the central State object ✅

**Goal:** Define and implement a data structure, referred to as the State object, which will be passed between all nodes in the execution graph.

**Tasks:**
- [ ] Use a library like Pydantic in Python to define the State object's schema, which provides data validation and serialization capabilities out of the box.
- [ ] The State object should be designed to be append-only where possible (e.g., for lists of messages) to provide a clear audit trail of how the state evolved over time.

**Acceptance Criteria:**
- [ ] Given a graph where NodeA modifies the 'State' object
- [ ] When the graph is executed
- [ ] Then the modified 'State' object is passed as input to the subsequent node
- [ ] Given a 'State' object containing data
- [ ] When the object is serialized and then deserialized
- [ ] Then the resulting object is identical to the original

## P1-08: Implement conditional edge router for dynamic workflows ✅

**Goal:** Implement logic within the Orchestration Engine to support conditional edges.

**Tasks:**
- [ ] The router function should be simple and deterministic, containing only the logic to inspect the state and return a string identifier for the next node. All complex business logic should remain within the agent nodes themselves.

**Acceptance Criteria:**
- [ ] Given a graph is defined with a conditional edge routing on the 'status' field
- [ ] And the central State object has 'status' set to 'requires_verification'
- [ ] When the Orchestration Engine executes the current node
- [ ] Then the next node to be executed is the 'Verifier' node

## P1-20: Research optimal graph compilation strategies

**Goal:** This task is a research spike to investigate and compare different strategies for compiling the agent graph into an executable format.

**Tasks:**
- [ ] The research should include small-scale proof-of-concept implementations to gather empirical data on latency and resource usage for both approaches.
- [ ] The final recommendation may be a hybrid approach, where certain well-defined subgraphs can be compiled AOT for performance, while the main orchestrating graph remains dynamic.

**Acceptance Criteria:**
- [ ] Given research has been conducted on graph compilation strategies
- [ ] When a final report is delivered to technical leadership
- [ ] Then the report contains a clear recommendation for the chosen strategy, supported by performance benchmarks and qualitative analysis

## P1-09: Implement Supervisor agent for query analysis

**Goal:** Implement the initial version of the Supervisor agent.

**Tasks:**
- [ ] The Supervisor agent will be implemented as a node within the orchestration graph (P1-06). It will typically be the entry point of the graph.

**Acceptance Criteria:**
- [ ] Given the Supervisor agent is invoked with a user query string
- [ ] When the agent completes its analysis
- [ ] Then it returns a 'State' object with the original query populated in the 'initial_query' field

## P1-10: Implement Supervisor's graph-based planning logic

**Goal:** Enhance the Supervisor agent with the logic to decompose a complex user query into a high-level research plan.

**Tasks:**
- [ ] The prompt for the Supervisor agent must be carefully engineered to instruct the LLM to output the plan in the specific JSON or YAML format that the Orchestration Engine expects for graph definitions.

**Acceptance Criteria:**
- [ ] Given the Supervisor agent receives a query like "Compare the performance of Transformer and LSTM models"
- [ ] When the agent generates a research plan
- [ ] Then the output graph definition contains at least two parallel 'WebResearcher' nodes, one for 'Transformer performance' and one for 'LSTM performance'

## P1-11: Implement WebResearcher agent for information extraction ✅

**Goal:** Implement the WebResearcher agent as a callable node in the execution graph.

**Tasks:**
- [ ] The agent's internal logic should employ reasoning techniques like those described in the blueprint (e.g., "interleaved thinking") to analyze search results and decide which links to follow and scrape.

**Acceptance Criteria:**
- [ ] Given the 'State' object contains a sub-task for the WebResearcher to "find papers on Transformer architecture"
- [ ] When the 'WebResearcher' node is executed
- [ ] Then the agent calls the 'web_search' tool with a relevant query, such as "Transformer architecture academic papers"

## P1-12: Implement WebResearcher's summarization capability ✅

**Goal:** Add a summarization capability to the WebResearcher agent.

**Tasks:**
- [ ] The summarization prompt should instruct the agent to focus on extracting information that is directly relevant to the sub-task it was assigned.

**Acceptance Criteria:**
- [ ] Given the WebResearcher agent has extracted 5,000 words of raw text from a webpage
- [ ] When the agent completes its turn
- [ ] Then a concise summary of that text is added to the 'messages' list in the 'State' object

## P1-13: Create secure Tool Registry service

**Goal:** Create a centralized, standalone service for managing all external tools.

**Tasks:**
- [ ] The registry should expose a simple, stable API (e.g., REST or gRPC) for agents to query.
- [ ] Tool permissions can be defined in a configuration file or a database, mapping agent roles to permitted tool names.

**Acceptance Criteria:**
- [ ] Given the 'WebResearcher' agent has permission to use the 'web_search' tool
- [ ] When the agent requests the 'web_search' tool from the registry
- [ ] Then the registry returns a callable interface for the tool
- [ ] Given the 'WebResearcher' agent does NOT have permission to use the 'code_interpreter' tool
- [ ] When the agent requests the 'code_interpreter' tool from the registry
- [ ] Then the registry returns an 'AccessDeniedError'

## P1-14: Implement Web Search tool wrapper

**Goal:** Create a Web Search tool and register it with the Tool Registry (P1-13).

**Tasks:**
- [ ] API keys and other secrets must be managed securely (e.g., via a secret manager like AWS Secrets Manager or HashiCorp Vault) and not hardcoded in the tool's source code.

**Acceptance Criteria:**
- [ ] Given the Web Search tool is called with the query string "multi-agent systems"
- [ ] When the tool successfully communicates with the external API
- [ ] Then it returns a list of search result objects, where each object contains a 'url', 'title', and 'snippet'

## P1-15: Implement PDF Reader tool wrapper

**Goal:** Create a PDF Reader tool and register it with the Tool Registry (P1-13).

**Tasks:**
- [ ] Use a robust Python library like PyMuPDF or pdfplumber for reliable text extraction.
- [ ] The tool should include error handling for non-existent files, invalid URLs, and scanned (image-based) PDFs that do not contain extractable text.

**Acceptance Criteria:**
- [ ] Given the PDF Reader tool is called with a URL to a valid, text-based PDF document
- [ ] When the tool successfully downloads and parses the document
- [ ] Then it returns a string containing the full text content of the document

## P1-16: Implement HTML Scraper tool wrapper

**Goal:** Create an HTML Scraper tool and register it with the Tool Registry (P1-13).

**Tasks:**
- [ ] Libraries like BeautifulSoup combined with heuristics can be used for basic scraping. For more robust extraction, consider using a library like trafilatura or goose3, which are specifically designed for this purpose.

**Acceptance Criteria:**
- [ ] Given the HTML Scraper tool is called with a URL to a news article page
- [ ] When the tool successfully fetches and parses the HTML
- [ ] Then it returns a string containing only the main body text of the article, excluding navigation links and advertisements

## P1-17: Create initial BrowseComp benchmark dataset

**Goal:** Create the first version of an internal benchmark dataset for automated regression testing.

**Tasks:**
- [ ] The creation of these question-answer pairs requires human creativity and should be a collaborative effort between the Product Management and QA teams.
- [ ] The dataset should be stored in a structured format (e.g., JSON or CSV) and versioned within the mono-repo.

**Acceptance Criteria:**
- [ ] Given the BrowseComp dataset has been created
- [ ] When it is reviewed by the QA and Product teams
- [ ] Then the dataset contains at least 50 unique question-answer pairs
- [ ] And each pair adheres to the "inverted question" and "asymmetry of verification" design principles

## P1-18: Implement Integration-Test Harness for benchmarks

**Goal:** Implement an integration test harness that can programmatically run the entire multi-agent system.

**Tasks:**
- [ ] The test harness should be integrated into the CI pipeline (P1-02) to run on a regular schedule (e.g., nightly) to detect performance regressions quickly.
- [ ] The harness must have a configurable timeout for each question to prevent stalled runs from blocking the entire test suite.

**Acceptance Criteria:**
- [ ] Given the integration test harness is configured with the BrowseComp dataset
- [ ] When the harness is executed
- [ ] Then it runs the system against every question in the dataset
- [ ] And it outputs a summary report containing the overall pass rate and average execution time per question

## P1-19: Create basic unit test framework and coverage goals ✅

**Goal:** Establish the standard unit testing framework for the project (e.

**Tasks:**
- [ ] pytest is the recommended framework for Python due to its rich ecosystem of plugins (e.g., pytest-cov for coverage).
- [ ] The initial coverage target (e.g., 80%) should be realistic but aspirational, and can be adjusted over time. The key is to prevent coverage from decreasing.

**Acceptance Criteria:**
- [ ] Given the code coverage threshold is set to 80%
- [ ] And a developer opens a pull request that lowers the project's coverage to 75%
- [ ] When the CI pipeline runs
- [ ] Then the code coverage check fails and the pipeline is marked as "failed"

## P2-01: Implement LTM Service API for memory operations

**Goal:** Implement the public-facing API for the Long-Term Memory (LTM) service.

**Tasks:**
- [ ] The API design should be granular enough to support different memory types (Episodic, Semantic, Procedural) which will be implemented in later CRs. For example, the /consolidate endpoint might accept a memory\_type parameter.
- [ ] The service must be registered as a tool in the Tool Registry (P1-13) so that access can be managed via RBAC.

**Acceptance Criteria:**
- [ ] Given the LTM service is running
- [ ] When a POST request is sent to the /consolidate endpoint with a valid memory record
- [ ] Then the service returns a 201 Created status
- [ ] Given a memory record has been previously stored
- [ ] When a GET request is sent to the /retrieve endpoint with a relevant query
- [ ] Then the service returns the corresponding memory record

## P2-02: Integrate vector database for Episodic Memory

**Goal:** Provision, configure, and integrate a vector database (e.

**Tasks:**
- [ ] The choice of embedding model is critical and should be evaluated for its performance on the types of text generated by the system.
- [ ] The infrastructure for the vector database should be managed via infrastructure-as-code (P1-01).

**Acceptance Criteria:**
- [ ] Given the LTM service receives a consolidation request for an episodic memory
- [ ] When the service processes the request
- [ ] Then a corresponding vector embedding is created and stored in the vector database

## P2-03: Implement MemoryManager agent for episodic consolidation

**Goal:** Implement a new, specialized agent called the MemoryManager.

**Tasks:**
- [ ] The trigger for the MemoryManager can be implemented as a final, guaranteed node in the orchestration graph or via an event-driven mechanism that listens for "task completed" events.

**Acceptance Criteria:**
- [ ] Given a research task graph successfully terminates
- [ ] When the MemoryManager agent is triggered with the final State object
- [ ] Then the agent makes a call to the LTM's /consolidate endpoint with the formatted episode

## P2-04: Enhance Supervisor to query Episodic LTM for plan templating

**Goal:** Modify the core logic of the Supervisor agent (P1-10).

**Tasks:**
- [ ] The agent's prompt must be updated to include instructions for this new "query LTM first" step.
- [ ] Logic must be included to handle cases where no relevant memories are found, allowing the agent to fall back to generating a plan from scratch.

**Acceptance Criteria:**
- [ ] Given a new query is submitted that is semantically similar to a previously successful task
- [ ] When the Supervisor agent begins planning
- [ ] Then its first action is to call the LTM retrieval endpoint
- [ ] And the new plan it generates shares structural similarities with the retrieved plan

## P2-19: Research memory consolidation and forgetting strategies

**Goal:** Conduct a research spike into advanced strategies for managing the LTM.

**Tasks:**
- [ ] Research should explore concepts from cognitive science, such as spaced repetition and memory decay curves, as potential inspirations for forgetting algorithms.

**Acceptance Criteria:**
- [ ] Given research has been conducted on LTM management
- [ ] When a final report is delivered to technical leadership
- [ ] Then the report proposes at least two distinct algorithms for managing the LTM lifecycle, with a comparative analysis of their trade-offs

## P2-20: Implement basic LTM forgetting mechanism

**Goal:** Implement a basic forgetting mechanism within the LTM service (P2-01).

**Tasks:**
- [ ] The forgetting process should perform a "soft delete" first, marking records for deletion before permanently removing them, to allow for a recovery window.

**Acceptance Criteria:**
- [ ] Given a memory record has a 'last_accessed' timestamp older than N days
- [ ] When the scheduled LTM forgetting job runs
- [ ] Then the specified record is deleted from the LTM

## P2-05: Implement Evaluator agent for critique generation

**Goal:** Implement a new, specialized Evaluator agent.

**Tasks:**
- [ ] The Evaluator's system prompt is critical. It must be instructed to be skeptical, meticulous, and to justify its findings with specific reasons.

**Acceptance Criteria:**
- [ ] Given a piece of text to evaluate is provided as input
- [ ] When the Evaluator agent executes
- [ ] Then it produces a structured critique object containing specific feedback and a pass/fail score

## P2-06: Implement Evaluator's factual accuracy verification logic

**Goal:** Implement logic within the Evaluator agent (P2-05) to perform factual accuracy verification.

**Tasks:**
- [ ] This logic will likely involve using an LLM to perform a series of "question-answering" tasks, where each claim from the summary is turned into a question that is then answered based *only* on the provided source documents.

**Acceptance Criteria:**
- [ ] Given a summary contains a claim that is not present in its source document
- [ ] When the Evaluator agent runs its verification logic
- [ ] Then it flags the specific claim as an "unsupported fact" in its critique output

## P2-07: Implement Evaluator's source quality assessment logic

**Goal:** Implement logic within the Evaluator agent (P2-05) to assess the quality of the sources cited in a research output.

**Tasks:**
- [ ] A blocklist/allowlist of domains can be used to supplement the LLM's heuristic judgment.
- [ ] This assessment can be a criterion in the LLM-as-a-Judge rubric (P2-12) as well.

**Acceptance Criteria:**
- [ ] Given a research output cites only a personal blog as its source
- [ ] When the Evaluator agent runs its assessment
- [ ] Then its critique output includes a low score for the "Source Quality" criterion

## P2-08: Modify Orchestration Engine to support CoSC feedback loop

**Goal:** Modify the Orchestration Engine (P1-06) to enable a Chain of Self-Correction (CoSC) feedback loop.

**Tasks:**
- [ ] The State object (P1-07) must be updated to include the critique from the Evaluator so the generator agent has the necessary feedback for its revision attempt.

**Acceptance Criteria:**
- [ ] Given a graph where a Researcher node is followed by an Evaluator node
- [ ] When the Researcher produces an output and the Evaluator returns a 'fail' status
- [ ] Then the Orchestration Engine routes execution back to the Researcher node for another attempt

## P2-09: Integrate a fact-checking API as an Evaluator tool

**Goal:** Integrate a third-party fact-checking API (e.

**Tasks:**
- [ ] The tool wrapper should handle parsing the API's response into a simple, structured format that the agent can easily interpret (e.g., a JSON object with 'claim', 'rating', 'source\_links').

**Acceptance Criteria:**
- [ ] Given the Evaluator agent is checking a claim about a recent world event
- [ ] When it uses the fact-checking tool
- [ ] Then it receives a credibility rating and supporting links for the claim from the external API

## P2-10: Develop QA tests for the CoSC loop to prevent infinite cycles

**Goal:** Create a specific integration test designed to validate the termination condition of the CoSC loop (P2-08).

**Tasks:**
- [ ] The maximum retry count should be stored in the State object and incremented on each loop. The conditional edge logic (P1-08) must check this counter as part of its routing decision.

**Acceptance Criteria:**
- [ ] Given an Evaluator agent is configured to always fail an output
- [ ] When the CoSC loop is executed
- [ ] Then the loop terminates after a pre-configured maximum number of retries (e.g., 3)

## P2-15: Research synthetic data generation techniques for self-correction

**Goal:** Conduct a research spike to investigate and compare state-of-the-art techniques for synthetically generating training data for self-correction tasks.

**Tasks:**
- [ ] The research should evaluate the trade-offs between different generation methods in terms of cost, quality, and diversity of the generated examples.

**Acceptance Criteria:**
- [ ] Given research has been conducted on synthetic data generation
- [ ] When a final report is delivered to technical leadership
- [ ] Then it recommends a specific, state-of-the-art methodology for generating a high-quality self-correction dataset

## P2-16: Create synthetic dataset of errors and corrections

**Goal:** Using the methodology recommended from the research in P2-15, execute a large-scale data generation process to create a synthetic dataset for fine-tuning self-correction abilities.

**Tasks:**
- [ ] The dataset should cover a diverse range of error types (e.g., factual errors, reasoning fallacies, calculation mistakes, formatting issues).
- [ ] Human review of a subset of the generated data is essential to ensure its quality before use in fine-tuning.

**Acceptance Criteria:**
- [ ] Given the generation process is complete
- [ ] When the dataset is inspected
- [ ] Then it contains at least 1,000 high-quality examples, each with an initial solution, a detailed critique, and a corrected solution

## P2-17: Fine-tune Evaluator agent on the correction dataset

**Goal:** Take the synthetic self-correction dataset generated in P2-16 and use it to fine-tune the underlying language model of the Evaluator agent.

**Tasks:**
- [ ] A holdout portion of the synthetic dataset must be reserved for evaluation to measure the effectiveness of the fine-tuning process.
- [ ] The fine-tuned model should be versioned and stored in a model registry.

**Acceptance Criteria:**
- [ ] Given the fine-tuning process is complete
- [ ] When the newly fine-tuned Evaluator agent is tested on a holdout set of known flaws
- [ ] Then its accuracy at identifying these flaws shows a statistically significant improvement over the base model

## P2-11: Build LLM-as-a-Judge evaluation pipeline

**Goal:** Build an automated pipeline that uses a powerful, state-of-the-art LLM (e.

**Tasks:**
- [ ] The pipeline should be robust to failures in the judge model's API, with retry logic (P4-13) and error handling.
- [ ] The results of the evaluation should be stored in a database or data warehouse for longitudinal analysis of system performance.

**Acceptance Criteria:**
- [ ] Given a generated report and its source documents
- [ ] When the evaluation pipeline is executed
- [ ] Then it outputs a single, valid JSON object containing scores and justifications for each criterion in the rubric

## P2-12: Define comprehensive evaluation rubric as a JSON schema

**Goal:** Define the detailed evaluation rubric that will be used by the LLM-as-a-Judge (P2-11).

**Tasks:**
- [ ] The development of the rubric should be a collaborative effort between Product, QA, and Engineering to ensure it captures the desired qualities of a "good" research report.

**Acceptance Criteria:**
- [ ] Given the JSON schema for the evaluation rubric
- [ ] When it is validated against a schema validator
- [ ] Then it correctly defines all required evaluation criteria, their descriptions, data types, and scoring scales

## P2-13: Curate and label golden dataset of reports for judge calibration

**Goal:** Curate and label a "golden" dataset of research reports.

**Tasks:**
- [ ] At least two human experts should score each report independently to establish inter-annotator agreement and create a more reliable ground truth.

**Acceptance Criteria:**
- [ ] Given the golden dataset has been curated and labeled
- [ ] When it is reviewed by the QA lead
- [ ] Then it contains at least 20 diverse reports with detailed, human-generated scores and justifications for each rubric criterion

## P2-14: Implement judge calibration test suite against golden dataset

**Goal:** Implement a test suite that automatically runs the LLM-as-a-Judge pipeline (P2-11) against every report in the golden dataset (P2-13).

**Tasks:**
- [ ] Cohen's Kappa is a preferred metric as it accounts for agreement that could occur by chance, making it more robust than simple accuracy.
- [ ] This suite should be re-run whenever the judge model or its prompt is changed to ensure reliability is maintained.

**Acceptance Criteria:**
- [ ] Given the calibration suite is run against the golden dataset
- [ ] When it completes
- [ ] Then it outputs a report detailing the agreement score (e.g., kappa > 0.7) between the LLM judge and the human evaluators

## P2-18: Implement a human-in-the-loop breakpoint

**Goal:** Implement a special "breakpoint" node type in the Orchestration Engine (P1-06).

**Tasks:**
- [ ] The UX for the review queue is a critical component of this task. It should clearly present the current state and provide a simple mechanism for the human to approve, reject, or modify the state before resuming execution.

**Acceptance Criteria:**
- [ ] Given a graph contains a 'human_in_the_loop_breakpoint' node
- [ ] When the Orchestration Engine executes that node
- [ ] Then the graph execution state is paused
- [ ] And an alert is sent to the human review queue with the current State object

## P3-01: Implement GroupChatManager for agent collaboration ✅

**Goal:** Implement a new special node type in the Orchestration Engine (P1-06) called the GroupChatManager.

**Tasks:**
- [ ] The GroupChatManager can implement various turn-taking policies, such as a simple round-robin or a more sophisticated policy where an LLM decides which agent should speak next based on the conversation history.

**Acceptance Criteria:**
- [ ] Given a group chat is initiated with Agent A and Agent B
- [ ] When Agent A sends a message into the chat
- [ ] Then Agent B receives that message in its next turn within the chat

## P3-02: Define agent message passing protocol for group chat

**Goal:** Define and implement a structured, formal protocol for messages passed within the group chat framework (P3-01).

**Tasks:**
- [ ] The base agent prompt should be updated to instruct agents on how to construct and interpret messages according to this protocol.

**Acceptance Criteria:**
- [ ] Given the message protocol is defined
- [ ] When Agent A sends a message with type 'question' addressed specifically to Agent B
- [ ] Then the recipient agent's context is updated to reflect the directed question from Agent A

## P3-03: Implement hierarchical subgraph spawning for agent teams

**Goal:** Enhance the Orchestration Engine (P1-06) and the Supervisor agent (P1-10) to support the concept of hierarchical subgraphs.

**Tasks:**
- [ ] This feature requires careful state management to pass context down to the subgraph and return the result back up to the parent graph's State object.

**Acceptance Criteria:**
- [ ] Given the Supervisor's plan includes a subgraph node for a complex sub-task
- [ ] When the Orchestration Engine executes that node
- [ ] Then a new, nested instance of the orchestration engine is created and executed for the subgraph
- [ ] And the main graph pauses until the subgraph reports its final result

## P3-04: Implement a shared collaborative scratchpad

**Goal:** Add a new field, scratchpad, to the central State object (P1-07).

**Tasks:**
- [ ] The scratchpad is particularly useful for sharing large data artifacts, like the full text from a scraped webpage, without cluttering the formal message history.

**Acceptance Criteria:**
- [ ] Given two agents are collaborating in a group chat
- [ ] When Agent A writes its intermediate findings to the scratchpad field in the State object
- [ ] Then Agent B can read the updated content from the scratchpad on its next turn

## P3-05: Develop QA tests for inter-agent communication protocols

**Goal:** Create a suite of integration tests designed to validate the robustness and resilience of the inter-agent communication protocols defined in P3-02.

**Tasks:**
- [ ] These tests will likely require mocking the communication layer to inject faults and simulate failure conditions.

**Acceptance Criteria:**
- [ ] Given a test scenario is configured to simulate a lost message between two agents
- [ ] When the test runs
- [ ] Then it verifies that the sending agent's retry logic is correctly triggered after a timeout

## P3-20: Research emergent communication protocols in group chat

**Goal:** Investigate the potential for enabling emergent communication protocols within the group chat framework (P3-01).

**Tasks:**
- [ ] The research report should consider the trade-offs between fully emergent protocols and guided evolution, where agents learn within the constraints of a base protocol.

**Acceptance Criteria:**
- [ ] Given the research phase is complete
- [ ] When a report is delivered to technical leadership
- [ ] Then it includes a detailed proof-of-concept design for an RL environment to train and evaluate emergent communication protocols

## P3-21: Develop QA tests for race conditions in group chat

**Goal:** Develop a specific suite of integration tests to identify and handle concurrency issues within the GroupChatManager (P3-01).

**Tasks:**
- [ ] These tests can be challenging to write and may require specialized libraries for simulating concurrent execution.

**Acceptance Criteria:**
- [ ] Given a test where two agents attempt to write to the same field in the shared scratchpad simultaneously
- [ ] When the test runs
- [ ] Then it verifies that a locking mechanism or an atomic update operation prevents data corruption

## P3-06: Implement Reward Model training pipeline

**Goal:** Implement an MLOps pipeline to train a Reward Model.

**Tasks:**
- [ ] The execution trace used for training should include not just the final output, but also key intermediate steps, agent actions, and collaboration metrics (P3-09) to provide rich features for the model.
- [ ] This pipeline should be automated to run periodically as new evaluation data becomes available.

**Acceptance Criteria:**
- [ ] Given a dataset of 1,000+ evaluated research task trajectories
- [ ] When the training pipeline is run
- [ ] Then it outputs a versioned, trained Reward Model artifact to the model registry

## P3-07: Integrate a PPO library for RLAIF loop

**Goal:** Integrate a standard, well-supported reinforcement learning library (e.

**Tasks:**
- [ ] TRL (Transformer Reinforcement Learning) is a strong candidate as it is specifically designed for fine-tuning transformer-based language models.

**Acceptance Criteria:**
- [ ] Given a policy model, an agent trajectory, and rewards from the Reward Model
- [ ] When the PPO algorithm is run for one step
- [ ] Then it computes and applies gradients to the policy model's weights

## P3-08: Connect RLAIF loop to update Supervisor's policy

**Goal:** Connect the PPO-based RLAIF loop (P3-07) to the Supervisor agent's policy model (P1-10).

**Tasks:**
- [ ] This process requires careful management of the policy model, the value model (used by PPO), and the reward model, likely all managed within a central model registry.

**Acceptance Criteria:**
- [ ] Given the RLAIF loop has run for several epochs on Supervisor planning data
- [ ] When the Supervisor is given a task it previously performed poorly on
- [ ] Then its new plan is measurably different and aligns better with high-reward strategies

## P3-09: Log system and collaboration metrics for the Reward Model

**Goal:** Instrument the Orchestration Engine (P1-06) and the GroupChatManager (P3-01) to log detailed system and collaboration metrics as part of the execution trace defined by the tracing schema (P1-05).

**Tasks:**
- [ ] These metrics should be added as attributes to the root span of the task's trace in OpenTelemetry for easy correlation.

**Acceptance Criteria:**
- [ ] Given a group chat task completes
- [ ] When the execution trace for that task is examined
- [ ] Then it contains structured metrics like 'total_messages_sent', 'average_message_latency', and 'action_advancement_rate'

## P3-10: Research SCoRe-based reward shaping for self-correction

**Goal:** Conduct a research spike into reward shaping techniques inspired by the SCoRe (Self-Correction via Reinforcement Learning) framework.

**Tasks:**
- [ ] The proposed reward function might, for example, provide a large positive reward only if the initial output was 'fail' and the revised output is 'pass'.

**Acceptance Criteria:**
- [ ] Given the research phase is complete
- [ ] When a report is delivered to technical leadership
- [ ] Then it proposes a specific, mathematically defined reward function to be used for training self-correction behavior via RLAIF

## P3-11: Implement CodeResearcher agent with secure tool use

**Goal:** Implement a new CodeResearcher agent.

**Tasks:**
- [ ] The agent's prompt should be tailored for a senior software engineer persona, instructing it to think about test cases, edge cases, and debugging strategies.

**Acceptance Criteria:**
- [ ] Given a Python function with a known bug and a task to identify it
- [ ] When the CodeResearcher agent executes
- [ ] Then it calls the code interpreter tool with the function's code and relevant inputs to trigger the bug

## P3-12: Provision secure code interpreter sandbox environment

**Goal:** Provision and configure a secure, isolated sandbox environment for use by the Code Interpreter tool (P3-18).

**Tasks:**
- [ ] Firecracker is an excellent choice for this as it provides VM-level security with container-like speed and efficiency.

**Acceptance Criteria:**
- [ ] Given code is being executed within the sandbox environment
- [ ] When that code attempts to make an outbound network call
- [ ] Then the operation is blocked by the sandbox and a security error is returned to the agent

## P3-13: Implement Planner agent base class

**Goal:** Implement the base class for a Planner agent.

**Tasks:**
- [ ] The Planner and Supervisor represent two different philosophies of planning: optimization vs. generative reasoning. The system should be flexible enough to use either, depending on the nature of the task.

**Acceptance Criteria:**
- [ ] Given a research query is provided
- [ ] When the Planner agent is invoked
- [ ] Then it produces a structured plan object that can be executed by the Orchestration Engine

## P3-14: Implement greedy algorithm for task allocation in Planner

**Goal:** Implement a greedy algorithm within the Planner agent (P3-13) for task allocation.

**Tasks:**
- [ ] Agent "skill" can be represented as metadata or even as embeddings, allowing the planner to calculate a similarity score between the task description and the agent's profile.

**Acceptance Criteria:**
- [ ] Given a list of pending tasks and a pool of agents with different skills
- [ ] When the Planner agent runs its allocation algorithm
- [ ] Then each task is assigned to the agent with the highest skill match for that task

## P3-18: Implement a basic Code Interpreter tool

**Goal:** Create and register a Code Interpreter tool with the Tool Registry (P1-13).

**Tasks:**
- [ ] The tool must enforce strict timeouts to prevent long-running or infinite-looping code from consuming resources.

**Acceptance Criteria:**
- [ ] Given the tool receives the code string 'print("hello world")'
- [ ] When the tool executes the code in the sandbox
- [ ] Then it returns a result object where the 'stdout' field is equal to "hello world"

## P3-19: Implement a GitHub Search API tool

**Goal:** Create and register a GitHub Search tool with the Tool Registry (P1-13).

**Tasks:**
- [ ] The tool should respect the API rate limits of the GitHub API and implement appropriate backoff logic.

**Acceptance Criteria:**
- [ ] Given a query for a specific open-source library
- [ ] When the GitHub Search tool is called with the query
- [ ] Then it returns a list of relevant repository URLs and descriptions

## P3-15: Integrate graph database for Semantic LTM

**Goal:** Provision, configure, and integrate a graph database (e.

**Tasks:**
- [ ] The choice of graph schema (e.g., property graph model) is a key design decision that will affect query performance and flexibility.

**Acceptance Criteria:**
- [ ] Given the LTM service receives a request to store a fact (e.g., subject, predicate, object)
- [ ] When it processes the request for the Semantic Memory module
- [ ] Then a corresponding node and relationship are created in the graph database

## P3-16: Enhance MemoryManager to extract entities for knowledge graph

**Goal:** Enhance the MemoryManager agent (P2-03) with Named Entity Recognition (NER) and Relation Extraction capabilities.

**Tasks:**
- [ ] This capability will require a sophisticated LLM prompt that instructs the model to act as a knowledge extraction engine and to output the results in a structured format (e.g., a list of subject-predicate-object triples).

**Acceptance Criteria:**
- [ ] Given a verified report contains the sentence "Apple acquired NeXT in 1997"
- [ ] When the MemoryManager agent processes this report
- [ ] Then it adds nodes for 'Apple' and 'NeXT' with an 'ACQUIRED' relationship (with a 'year' property of 1997) to the knowledge graph

## P3-17: Implement agent query path for Semantic LTM

**Goal:** Modify the base logic of all information-seeking agents (e.

**Tasks:**
- [ ] This can be implemented by adding a "knowledge graph search" tool to the agents' permitted tool list and instructing them in their system prompts to prefer it for factual queries.

**Acceptance Criteria:**
- [ ] Given an agent needs to find a specific fact, like "the capital of France"
- [ ] When the agent executes its turn
- [ ] Then its first action is to query the Semantic LTM service before attempting an external web search

## P4-01: Implement Procedural Memory module in LTM Service

**Goal:** Implement the Procedural Memory module within the LTM service (P2-01).

**Tasks:**
- [ ] Procedures should be stored with metadata describing the task goal they achieve, which can be used for effective retrieval.

**Acceptance Criteria:**
- [ ] Given the LTM service receives a request to store a new procedure
- [ ] When it processes the request
- [ ] Then the sequence of actions is successfully saved in the procedural memory store

## P4-02: Instrument agents to identify and store successful tool sequences

**Goal:** Instrument the base agent class to log the sequence of tool calls it makes during a task.

**Tasks:**
- [ ] The generalization logic is key. It should try to replace specific arguments with placeholders to make the procedure more broadly applicable. For example, web\_search(query="Transformer architecture") might be generalized to web\_search(query=$topic).

**Acceptance Criteria:**
- [ ] Given an agent successfully uses a sequence of three tools to complete a task
- [ ] When the task finishes successfully
- [ ] Then a new procedure containing those three tool calls is sent to the LTM service for storage

## P4-03: Enhance agents to query and execute stored procedures

**Goal:** Modify the agent's decision-making logic to query Procedural Memory at the start of a task.

**Tasks:**
- [ ] TBD

**Acceptance Criteria:**
- [ ] Given a new task is assigned to an agent that matches a stored procedure in LTM
- [ ] When the agent begins its turn
- [ ] Then it retrieves and executes the procedure's action sequence directly without further reasoning

## P4-04: Add LTM hit-rate metrics to observability dashboard

**Goal:** Add widgets to the main observability dashboard to track LTM hit rates for each memory type (Episodic, Semantic, Procedural).

**Tasks:**
- [ ] TBD

**Acceptance Criteria:**
- [ ] Given the system is running and processing tasks
- [ ] When an operator views the main observability dashboard
- [ ] Then they can see a time-series graph displaying the hit rate for each LTM type

## P4-05: Research RAG vs fine-tuning for procedural memory recall

**Goal:** Conduct a research spike to compare two approaches for teaching agents to use procedural memory: Retrieval-Augmented Generation (RAG) where procedures are injected into the context, versus fine-tuning the agent's model to learn procedures implicitly.

**Tasks:**
- [ ] TBD

**Acceptance Criteria:**
- [ ] Given the research spike is complete
- [ ] When a report is delivered to technical leadership
- [ ] Then it provides a data-backed recommendation on whether to use RAG, fine-tuning, or a hybrid approach for procedural memory

## P4-06: Build MLOps pipeline for parallel multi-agent fine-tuning

**Goal:** Build an MLOps pipeline to support multi-agent fine-tuning.

**Tasks:**
- [ ] TBD

**Acceptance Criteria:**
- [ ] Given a pool of five distinct WebResearcher agents
- [ ] When the multi-agent fine-tuning pipeline is executed
- [ ] Then it triggers five separate fine-tuning jobs, one for each agent, using only that agent's collected data

## P4-07: Modify Supervisor to select agents from a diverse, specialized pool

**Goal:** Modify the Supervisor (or Planner) agent's task allocation logic.

**Tasks:**
- [ ] TBD

**Acceptance Criteria:**
- [ ] Given a task requires analyzing a 10-K report
- [ ] And a pool of WebResearcher agents contains one that has specialized in financial topics
- [ ] When the Supervisor allocates the task
- [ ] Then it selects the financial specialist agent for the job

## P4-08: Develop agent policy divergence and specialization metrics

**Goal:** Develop a set of metrics to quantify the diversity of policies within a pool of specialized agents.

**Tasks:**
- [ ] TBD

**Acceptance Criteria:**
- [ ] Given the multi-agent fine-tuning pipeline has run over several cycles
- [ ] When the policy divergence metrics are calculated
- [ ] Then the resulting report shows a measurable increase in policy divergence among the agent pool over time

## P4-09: Implement CitationAgent with source-claim matching logic

**Goal:** Implement the CitationAgent.

**Tasks:**
- [ ] TBD

**Acceptance Criteria:**
- [ ] Given a sentence in a final report and a set of source documents
- [ ] When the CitationAgent runs its matching logic
- [ ] Then it correctly identifies and returns the specific source document and passage that supports the sentence

## P4-10: Implement citation formatting based on specified styles

**Goal:** Enhance the CitationAgent to format the matched source-claim pairs into proper citations.

**Tasks:**
- [ ] TBD

**Acceptance Criteria:**
- [ ] Given a matched source-claim pair and a specified style of 'APA'
- [ ] When the CitationAgent formats the citation
- [ ] Then the output string adheres to the APA citation format rules

## P4-11: Integrate CitationAgent as a final, mandatory graph node

**Goal:** Modify the Supervisor's planning logic to ensure that the CitationAgent is always included as one of the final nodes in any research graph.

**Tasks:**
- [ ] TBD

**Acceptance Criteria:**
- [ ] Given any research plan generated by the Supervisor
- [ ] When the graph definition is inspected
- [ ] Then it contains a CitationAgent node that is guaranteed to run before the final termination node

## P4-12: Implement state checkpointing for robust fault recovery

**Goal:** Implement robust state checkpointing in the Orchestration Engine.

**Tasks:**
- [ ] TBD

**Acceptance Criteria:**
- [ ] Given a graph execution fails at step N due to a system crash
- [ ] When the task is manually or automatically resumed
- [ ] Then the Orchestration Engine loads the state from the last successful checkpoint (N-1) and restarts execution from step N

## P4-13: Implement exponential backoff and retry logic in tool calls

**Goal:** Add exponential backoff and retry logic to the wrappers for all external tool calls.

**Tasks:**
- [ ] TBD

**Acceptance Criteria:**
- [ ] Given a tool call fails with a transient error code (e.g., 503 Service Unavailable)
- [ ] When the agent's logic proceeds
- [ ] Then it automatically retries the tool call after a short, exponentially increasing delay

## P4-14: Develop MAST test for Step Repetition (FM-1.3)

**Goal:** Create an integration test based on the MAST taxonomy to detect unnecessary step repetition (FM-1.

**Tasks:**
- [ ] TBD

**Acceptance Criteria:**
- [ ] Given a task has been successfully solved and stored in Episodic LTM
- [ ] When a nearly identical task is submitted
- [ ] Then the execution trace shows a hit on Episodic LTM and a significantly shorter workflow with fewer tool calls

## P4-15: Develop MAST test for Information Withholding (FM-2.4)

**Goal:** Create an integration test to provoke Information Withholding (FM-2.

**Tasks:**
- [ ] TBD

**Acceptance Criteria:**
- [ ] Given Agent A is collaborating with Agent B in a group chat
- [ ] And Agent A possesses a critical fact required to solve the task
- [ ] When the collaborative task is executed
- [ ] Then the final output produced by Agent B correctly incorporates the critical fact from Agent A

## P4-16: Develop MAST test for Incorrect Verification (FM-3.3)

**Goal:** Create an integration test for Incorrect Verification (FM-3.

**Tasks:**
- [ ] TBD

**Acceptance Criteria:**
- [ ] Given a research task where the primary source contains a known factual error
- [ ] When the Evaluator agent critiques the research output based on that source
- [ ] Then its critique explicitly identifies and flags the specific factual error

## P4-17: Expand Tool Registry with specialized database connectors

**Goal:** Expand the Tool Registry with a set of specialized and robust connectors for querying common structured databases (e.

**Tasks:**
- [ ] TBD

**Acceptance Criteria:**
- [ ] Given a SQL Query tool is registered in the Tool Registry
- [ ] When an authorized agent calls it with a valid SQL query
- [ ] Then it receives the query results in a structured format (e.g., JSON)

## P4-18: Research spatio-temporal memory structures

**Goal:** Conduct research into advanced memory structures, specifically spatio-temporal memory.

**Tasks:**
- [ ] TBD

**Acceptance Criteria:**
- [ ] Given the research phase is complete
- [ ] When a report is delivered to technical leadership
- [ ] Then it proposes a detailed data model and API design for a spatio-temporal memory module capable of versioning facts over time

```codex-task
id: P5-01
title: Implement System Monitoring service
steps: []
acceptance_criteria: []
```

```codex-task
id: P5-02
<<<<<<< HEAD
title: Docker-based OTel collector service
=======
title: Add rollback support for CD pipeline
>>>>>>> cdb92c3d
steps: []
acceptance_criteria: []
```

<|MERGE_RESOLUTION|>--- conflicted
+++ resolved
@@ -1049,11 +1049,9 @@
 
 ```codex-task
 id: P5-02
-<<<<<<< HEAD
 title: Docker-based OTel collector service
-=======
+
 title: Add rollback support for CD pipeline
->>>>>>> cdb92c3d
 steps: []
 acceptance_criteria: []
 ```
