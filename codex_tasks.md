# Codex Task Blocks

Tasks in this file can be automatically ingested into `.codex/queue.yml`. Each task is defined in a fenced code block tagged `codex-task` and contains YAML fields.

Example:

```codex-task
id: CODEX-EXAMPLE-01
title: Example task
priority: low
steps:
  - do something
acceptance_criteria:
  - something done
```

## P1-01: Set up mono-repo for agentic system

**Goal:** This task involves the creation of a new Git mono-repository to house all source code and related artifacts for the multi-agent system.

**Tasks:**
- [ ] **Branch Protection:** Configure rules in the version control system (e.g., GitHub, GitLab) to require at least one peer review and successful completion of CI status checks (P1-02) before a pull request can be merged into the main branch.
- [ ] **Pre-commit Hooks:** Use a framework like pre-commit to manage hooks. Recommended hooks include black for standardized code formatting, flake8 or ruff for linting, and isort for organizing imports.

**Acceptance Criteria:**
- [ ] Given a developer has cloned the repository
- [ ] And a branch is protected with a required review rule
- [ ] When the developer attempts to push a commit directly to the protected branch
- [ ] Then the push is rejected by the version control system
- [ ] Given a developer has staged changes containing linting errors
- [ ] When the developer attempts to create a commit
- [ ] Then the pre-commit hook fails and prevents the commit

## P1-02: Implement CI pipeline for automated builds and tests ✅

**Goal:** Implement a CI pipeline using a standard platform (e.

**Tasks:**
- [ ] The pipeline should be optimized for speed by caching dependencies and running jobs in parallel where possible.
- [ ] The CI configuration file (e.g., workflow.yml) must reside within the mono-repo itself, versioning the pipeline alongside the code it tests.

**Acceptance Criteria:**
- [ ] Given a pull request is opened with valid code changes
- [ ] When the CI pipeline completes successfully
- [ ] Then a "pass" status check is visible on the pull request
- [ ] Given a pull request is opened with code changes that break a unit test
- [ ] When the CI pipeline runs the test suite
- [ ] Then the pipeline run is marked as "failed"
- [ ] And a "fail" status check is visible on the pull request

```codex-task
id: P1-02
title: Implement CI pipeline for automated builds and tests
status: done
steps: []
acceptance_criteria: []
```

```codex-task
id: P1-05
title: Define core agent action tracing schema
status: done
steps: []
acceptance_criteria: []
```

## P1-03: Implement CD Pipeline for automated deployments

**Goal:** Implement a CD pipeline that automates the deployment of all system services.

**Tasks:**
- [ ] The pipeline must be designed to support zero-downtime deployment strategies. The blueprint specifically mentions "rainbow deployments," which involve deploying the new version alongside the old one and gradually shifting traffic. This is critical for long-running agent processes that cannot be abruptly terminated.
- [ ] All deployment configurations should be managed via infrastructure-as-code (e.g., Terraform, Helm charts) stored within the mono-repo.

**Acceptance Criteria:**
- [ ] Given a pull request has been successfully merged into the main branch
- [ ] When the CD pipeline is triggered
- [ ] Then all system services are automatically deployed to the staging environment
- [ ] Given the staging deployment has been verified and approved
- [ ] When an operator triggers the "promote-to-production" step
- [ ] Then the version from staging is deployed to the production environment

```codex-task
id: P1-03
title: Implement CD Pipeline for automated deployments
status: done
steps: []
acceptance_criteria: []
```

## P1-04: Set up OpenTelemetry collector and exporter

**Goal:** This task involves deploying and configuring an OpenTelemetry (OTel) collector within the system's infrastructure.

**Tasks:**
- [ ] The collector should be deployed as a highly available service.
- [ ] Configuration should include processors for batching data to improve efficiency and adding metadata (e.g., environment, service version) to all telemetry signals.

**Acceptance Criteria:**
- [ ] Given the OpenTelemetry collector is running
- [ ] And a system service is instrumented to send traces
- [ ] When the service performs an action and emits a trace
- [ ] Then the corresponding trace is visible in the configured observability backend

```codex-task
id: P1-04
title: Set up OpenTelemetry collector and exporter
status: done
steps: []
acceptance_criteria: []
```

```codex-task
id: P1-08
title: Implement conditional edge router for dynamic workflows
status: done
steps: []
acceptance_criteria: []
```

```codex-task
id: P1-31
title: Future orchestration engine enhancements
steps: []
acceptance_criteria: []
```

## P1-05: Define core agent action tracing schema

**Goal:** Define and document a standardized OpenTelemetry tracing schema that will be used across the entire system.

**Tasks:**
- [ ] The schema should be defined in a shared library or document accessible to all development teams.
- [ ] The schema should be versioned to allow for future evolution without breaking existing instrumentation.
- [ ] Consider including metrics like token counts (input\_tokens, output\_tokens) and latency for each LLM call within the trace attributes.

**Acceptance Criteria:**
- [ ] Given the agent action tracing schema is defined
- [ ] When a 'WebResearcher' agent calls the 'web_search' tool with a query
- [ ] Then a trace span is emitted containing attributes for 'agent_id', 'agent_role', 'tool_name', 'tool_input', and 'tool_output'

## P1-06: Implement core Orchestration Engine with graph execution ✅

**Goal:** Implement the core orchestration engine, taking inspiration from the LangGraph framework.

**Tasks:**
- [ ] The blueprint explicitly cites LangGraph as an inspiration. It is highly recommended to use LangGraph as the reference implementation or directly as the underlying library to accelerate development.
- [ ] The engine must be instrumented to emit OpenTelemetry traces (P1-04, P1-05) for every node execution and edge transition, providing deep visibility into the workflow.
- [ ] The engine should expose a method to export the graph structure in a standard format (e.g., DOT), which can be used by tools like Graphviz for visualization and debugging.

**Acceptance Criteria:**
- [ ] Given a graph is defined with NodeA followed by NodeB
- [ ] When the Orchestration Engine's 'execute' method is called with this graph
- [ ] Then NodeA is executed to completion before NodeB is executed

## P1-07: Define and implement the central State object ✅

**Goal:** Define and implement a data structure, referred to as the State object, which will be passed between all nodes in the execution graph.

**Tasks:**
- [ ] Use a library like Pydantic in Python to define the State object's schema, which provides data validation and serialization capabilities out of the box.
- [ ] The State object should be designed to be append-only where possible (e.g., for lists of messages) to provide a clear audit trail of how the state evolved over time.

**Acceptance Criteria:**
- [ ] Given a graph where NodeA modifies the 'State' object
- [ ] When the graph is executed
- [ ] Then the modified 'State' object is passed as input to the subsequent node
- [ ] Given a 'State' object containing data
- [ ] When the object is serialized and then deserialized
- [ ] Then the resulting object is identical to the original

## P1-08: Implement conditional edge router for dynamic workflows ✅

**Goal:** Implement logic within the Orchestration Engine to support conditional edges.

**Tasks:**
- [ ] The router function should be simple and deterministic, containing only the logic to inspect the state and return a string identifier for the next node. All complex business logic should remain within the agent nodes themselves.

**Acceptance Criteria:**
- [ ] Given a graph is defined with a conditional edge routing on the 'status' field
- [ ] And the central State object has 'status' set to 'requires_verification'
- [ ] When the Orchestration Engine executes the current node
- [ ] Then the next node to be executed is the 'Verifier' node

## P1-20: Research optimal graph compilation strategies

**Goal:** This task is a research spike to investigate and compare different strategies for compiling the agent graph into an executable format.

**Tasks:**
- [ ] The research should include small-scale proof-of-concept implementations to gather empirical data on latency and resource usage for both approaches.
- [ ] The final recommendation may be a hybrid approach, where certain well-defined subgraphs can be compiled AOT for performance, while the main orchestrating graph remains dynamic.

**Acceptance Criteria:**
- [ ] Given research has been conducted on graph compilation strategies
- [ ] When a final report is delivered to technical leadership
- [ ] Then the report contains a clear recommendation for the chosen strategy, supported by performance benchmarks and qualitative analysis

```codex-task
id: P1-20
title: Research optimal graph compilation strategies
status: done
steps: []
acceptance_criteria: []
```

## P1-09: Implement Supervisor agent for query analysis

**Goal:** Implement the initial version of the Supervisor agent.

**Tasks:**
- [ ] The Supervisor agent will be implemented as a node within the orchestration graph (P1-06). It will typically be the entry point of the graph.

**Acceptance Criteria:**
- [ ] Given the Supervisor agent is invoked with a user query string
- [ ] When the agent completes its analysis
- [ ] Then it returns a 'State' object with the original query populated in the 'initial_query' field

```codex-task
id: P1-09
title: Implement Supervisor agent for query analysis
status: done
steps: []
acceptance_criteria: []
```

## P1-10: Implement Supervisor's graph-based planning logic

**Goal:** Enhance the Supervisor agent with the logic to decompose a complex user query into a high-level research plan.

**Tasks:**
- [ ] The prompt for the Supervisor agent must be carefully engineered to instruct the LLM to output the plan in the specific JSON or YAML format that the Orchestration Engine expects for graph definitions.

**Acceptance Criteria:**
- [ ] Given the Supervisor agent receives a query like "Compare the performance of Transformer and LSTM models"
- [ ] When the agent generates a research plan
- [ ] Then the output graph definition contains at least two parallel 'WebResearcher' nodes, one for 'Transformer performance' and one for 'LSTM performance'

## P1-11: Implement WebResearcher agent for information extraction ✅

**Goal:** Implement the WebResearcher agent as a callable node in the execution graph.

**Tasks:**
- [ ] The agent's internal logic should employ reasoning techniques like those described in the blueprint (e.g., "interleaved thinking") to analyze search results and decide which links to follow and scrape.

**Acceptance Criteria:**
- [ ] Given the 'State' object contains a sub-task for the WebResearcher to "find papers on Transformer architecture"
- [ ] When the 'WebResearcher' node is executed
- [ ] Then the agent calls the 'web_search' tool with a relevant query, such as "Transformer architecture academic papers"

## P1-12: Implement WebResearcher's summarization capability ✅

**Goal:** Add a summarization capability to the WebResearcher agent.

**Tasks:**
- [ ] The summarization prompt should instruct the agent to focus on extracting information that is directly relevant to the sub-task it was assigned.

**Acceptance Criteria:**
- [ ] Given the WebResearcher agent has extracted 5,000 words of raw text from a webpage
- [ ] When the agent completes its turn
- [ ] Then a concise summary of that text is added to the 'messages' list in the 'State' object

## P1-13: Create secure Tool Registry service

**Goal:** Create a centralized, standalone service for managing all external tools.

**Tasks:**
- [ ] The registry should expose a simple, stable API (e.g., REST or gRPC) for agents to query.
- [ ] Tool permissions can be defined in a configuration file or a database, mapping agent roles to permitted tool names.

**Acceptance Criteria:**
- [ ] Given the 'WebResearcher' agent has permission to use the 'web_search' tool
- [ ] When the agent requests the 'web_search' tool from the registry
- [ ] Then the registry returns a callable interface for the tool
- [ ] Given the 'WebResearcher' agent does NOT have permission to use the 'code_interpreter' tool
- [ ] When the agent requests the 'code_interpreter' tool from the registry
- [ ] Then the registry returns an 'AccessDeniedError'

## P1-14: Implement Web Search tool wrapper

**Goal:** Create a Web Search tool and register it with the Tool Registry (P1-13).

**Tasks:**
- [ ] API keys and other secrets must be managed securely (e.g., via a secret manager like AWS Secrets Manager or HashiCorp Vault) and not hardcoded in the tool's source code.

**Acceptance Criteria:**
- [ ] Given the Web Search tool is called with the query string "multi-agent systems"
- [ ] When the tool successfully communicates with the external API
- [ ] Then it returns a list of search result objects, where each object contains a 'url', 'title', and 'snippet'

## P1-15: Implement PDF Reader tool wrapper

**Goal:** Create a PDF Reader tool and register it with the Tool Registry (P1-13).

**Tasks:**
- [ ] Use a robust Python library like PyMuPDF or pdfplumber for reliable text extraction.
- [ ] The tool should include error handling for non-existent files, invalid URLs, and scanned (image-based) PDFs that do not contain extractable text.

**Acceptance Criteria:**
- [ ] Given the PDF Reader tool is called with a URL to a valid, text-based PDF document
- [ ] When the tool successfully downloads and parses the document
- [ ] Then it returns a string containing the full text content of the document

## P1-16: Implement HTML Scraper tool wrapper

**Goal:** Create an HTML Scraper tool and register it with the Tool Registry (P1-13).

**Tasks:**
- [ ] Libraries like BeautifulSoup combined with heuristics can be used for basic scraping. For more robust extraction, consider using a library like trafilatura or goose3, which are specifically designed for this purpose.

**Acceptance Criteria:**
- [ ] Given the HTML Scraper tool is called with a URL to a news article page
- [ ] When the tool successfully fetches and parses the HTML
- [ ] Then it returns a string containing only the main body text of the article, excluding navigation links and advertisements

## P1-17: Create initial BrowseComp benchmark dataset

**Goal:** Create the first version of an internal benchmark dataset for automated regression testing.

**Tasks:**
- [ ] The creation of these question-answer pairs requires human creativity and should be a collaborative effort between the Product Management and QA teams.
- [ ] The dataset should be stored in a structured format (e.g., JSON or CSV) and versioned within the mono-repo.

**Acceptance Criteria:**
- [ ] Given the BrowseComp dataset has been created
- [ ] When it is reviewed by the QA and Product teams
- [ ] Then the dataset contains at least 50 unique question-answer pairs
- [ ] And each pair adheres to the "inverted question" and "asymmetry of verification" design principles

## P1-18: Implement Integration-Test Harness for benchmarks

**Goal:** Implement an integration test harness that can programmatically run the entire multi-agent system.

**Tasks:**
- [ ] The test harness should be integrated into the CI pipeline (P1-02) to run on a regular schedule (e.g., nightly) to detect performance regressions quickly.
- [ ] The harness must have a configurable timeout for each question to prevent stalled runs from blocking the entire test suite.

**Acceptance Criteria:**
- [ ] Given the integration test harness is configured with the BrowseComp dataset
- [ ] When the harness is executed
- [ ] Then it runs the system against every question in the dataset
- [ ] And it outputs a summary report containing the overall pass rate and average execution time per question

## P1-19: Create basic unit test framework and coverage goals ✅

**Goal:** Establish the standard unit testing framework for the project (e.

**Tasks:**
- [ ] pytest is the recommended framework for Python due to its rich ecosystem of plugins (e.g., pytest-cov for coverage).
- [ ] The initial coverage target (e.g., 80%) should be realistic but aspirational, and can be adjusted over time. The key is to prevent coverage from decreasing.

**Acceptance Criteria:**
- [ ] Given the code coverage threshold is set to 80%
- [ ] And a developer opens a pull request that lowers the project's coverage to 75%
- [ ] When the CI pipeline runs
- [ ] Then the code coverage check fails and the pipeline is marked as "failed"

## P2-01: Implement LTM Service API for memory operations

**Goal:** Implement the public-facing API for the Long-Term Memory (LTM) service.

**Tasks:**
- [ ] The API design should be granular enough to support different memory types (Episodic, Semantic, Procedural) which will be implemented in later CRs. For example, the /consolidate endpoint might accept a memory\_type parameter.
- [ ] The service must be registered as a tool in the Tool Registry (P1-13) so that access can be managed via RBAC.

**Acceptance Criteria:**
- [ ] Given the LTM service is running
- [ ] When a POST request is sent to the /consolidate endpoint with a valid memory record
- [ ] Then the service returns a 201 Created status
- [ ] Given a memory record has been previously stored
- [ ] When a GET request is sent to the /retrieve endpoint with a relevant query
- [ ] Then the service returns the corresponding memory record

## P2-02: Integrate vector database for Episodic Memory

**Goal:** Provision, configure, and integrate a vector database (e.

**Tasks:**
- [ ] The choice of embedding model is critical and should be evaluated for its performance on the types of text generated by the system.
- [ ] The infrastructure for the vector database should be managed via infrastructure-as-code (P1-01).

**Acceptance Criteria:**
- [ ] Given the LTM service receives a consolidation request for an episodic memory
- [ ] When the service processes the request
- [ ] Then a corresponding vector embedding is created and stored in the vector database

## P2-03: Implement MemoryManager agent for episodic consolidation

**Goal:** Implement a new, specialized agent called the MemoryManager.

**Tasks:**
- [ ] The trigger for the MemoryManager can be implemented as a final, guaranteed node in the orchestration graph or via an event-driven mechanism that listens for "task completed" events.

**Acceptance Criteria:**
- [ ] Given a research task graph successfully terminates
- [ ] When the MemoryManager agent is triggered with the final State object
- [ ] Then the agent makes a call to the LTM's /consolidate endpoint with the formatted episode

## P2-04: Enhance Supervisor to query Episodic LTM for plan templating

**Goal:** Modify the core logic of the Supervisor agent (P1-10).

**Tasks:**
- [ ] The agent's prompt must be updated to include instructions for this new "query LTM first" step.
- [ ] Logic must be included to handle cases where no relevant memories are found, allowing the agent to fall back to generating a plan from scratch.

**Acceptance Criteria:**
- [ ] Given a new query is submitted that is semantically similar to a previously successful task
- [ ] When the Supervisor agent begins planning
- [ ] Then its first action is to call the LTM retrieval endpoint
- [ ] And the new plan it generates shares structural similarities with the retrieved plan

## P2-19: Research memory consolidation and forgetting strategies

**Goal:** Conduct a research spike into advanced strategies for managing the LTM.

**Tasks:**
- [ ] Research should explore concepts from cognitive science, such as spaced repetition and memory decay curves, as potential inspirations for forgetting algorithms.

**Acceptance Criteria:**
- [ ] Given research has been conducted on LTM management
- [ ] When a final report is delivered to technical leadership
- [ ] Then the report proposes at least two distinct algorithms for managing the LTM lifecycle, with a comparative analysis of their trade-offs

## P2-20: Implement basic LTM forgetting mechanism

**Goal:** Implement a basic forgetting mechanism within the LTM service (P2-01).

**Tasks:**
- [ ] The forgetting process should perform a "soft delete" first, marking records for deletion before permanently removing them, to allow for a recovery window.

**Acceptance Criteria:**
- [ ] Given a memory record has a 'last_accessed' timestamp older than N days
- [ ] When the scheduled LTM forgetting job runs
- [ ] Then the specified record is deleted from the LTM

## P2-05: Implement Evaluator agent for critique generation

**Goal:** Implement a new, specialized Evaluator agent.

**Tasks:**
- [ ] The Evaluator's system prompt is critical. It must be instructed to be skeptical, meticulous, and to justify its findings with specific reasons.

**Acceptance Criteria:**
- [ ] Given a piece of text to evaluate is provided as input
- [ ] When the Evaluator agent executes
- [ ] Then it produces a structured critique object containing specific feedback and a pass/fail score

## P2-06: Implement Evaluator's factual accuracy verification logic

**Goal:** Implement logic within the Evaluator agent (P2-05) to perform factual accuracy verification.

**Tasks:**
- [ ] This logic will likely involve using an LLM to perform a series of "question-answering" tasks, where each claim from the summary is turned into a question that is then answered based *only* on the provided source documents.

**Acceptance Criteria:**
- [ ] Given a summary contains a claim that is not present in its source document
- [ ] When the Evaluator agent runs its verification logic
- [ ] Then it flags the specific claim as an "unsupported fact" in its critique output

## P2-07: Implement Evaluator's source quality assessment logic

**Goal:** Implement logic within the Evaluator agent (P2-05) to assess the quality of the sources cited in a research output.

**Tasks:**
- [ ] A blocklist/allowlist of domains can be used to supplement the LLM's heuristic judgment.
- [ ] This assessment can be a criterion in the LLM-as-a-Judge rubric (P2-12) as well.

**Acceptance Criteria:**
- [ ] Given a research output cites only a personal blog as its source
- [ ] When the Evaluator agent runs its assessment
- [ ] Then its critique output includes a low score for the "Source Quality" criterion

## P2-08: Modify Orchestration Engine to support CoSC feedback loop

**Goal:** Modify the Orchestration Engine (P1-06) to enable a Chain of Self-Correction (CoSC) feedback loop.

**Tasks:**
- [ ] The State object (P1-07) must be updated to include the critique from the Evaluator so the generator agent has the necessary feedback for its revision attempt.

**Acceptance Criteria:**
- [ ] Given a graph where a Researcher node is followed by an Evaluator node
- [ ] When the Researcher produces an output and the Evaluator returns a 'fail' status
- [ ] Then the Orchestration Engine routes execution back to the Researcher node for another attempt

## P2-09: Integrate a fact-checking API as an Evaluator tool

**Goal:** Integrate a third-party fact-checking API (e.

**Tasks:**
- [ ] The tool wrapper should handle parsing the API's response into a simple, structured format that the agent can easily interpret (e.g., a JSON object with 'claim', 'rating', 'source\_links').

**Acceptance Criteria:**
- [ ] Given the Evaluator agent is checking a claim about a recent world event
- [ ] When it uses the fact-checking tool
- [ ] Then it receives a credibility rating and supporting links for the claim from the external API

## P2-10: Develop QA tests for the CoSC loop to prevent infinite cycles

**Goal:** Create a specific integration test designed to validate the termination condition of the CoSC loop (P2-08).

**Tasks:**
- [ ] The maximum retry count should be stored in the State object and incremented on each loop. The conditional edge logic (P1-08) must check this counter as part of its routing decision.

**Acceptance Criteria:**
- [ ] Given an Evaluator agent is configured to always fail an output
- [ ] When the CoSC loop is executed
- [ ] Then the loop terminates after a pre-configured maximum number of retries (e.g., 3)

## P2-15: Research synthetic data generation techniques for self-correction

**Goal:** Conduct a research spike to investigate and compare state-of-the-art techniques for synthetically generating training data for self-correction tasks.

**Tasks:**
- [ ] The research should evaluate the trade-offs between different generation methods in terms of cost, quality, and diversity of the generated examples.

**Acceptance Criteria:**
- [ ] Given research has been conducted on synthetic data generation
- [ ] When a final report is delivered to technical leadership
- [ ] Then it recommends a specific, state-of-the-art methodology for generating a high-quality self-correction dataset

## P2-16: Create synthetic dataset of errors and corrections

**Goal:** Using the methodology recommended from the research in P2-15, execute a large-scale data generation process to create a synthetic dataset for fine-tuning self-correction abilities.

**Tasks:**
- [ ] The dataset should cover a diverse range of error types (e.g., factual errors, reasoning fallacies, calculation mistakes, formatting issues).
- [ ] Human review of a subset of the generated data is essential to ensure its quality before use in fine-tuning.

**Acceptance Criteria:**
- [ ] Given the generation process is complete
- [ ] When the dataset is inspected
- [ ] Then it contains at least 1,000 high-quality examples, each with an initial solution, a detailed critique, and a corrected solution

## P2-17: Fine-tune Evaluator agent on the correction dataset

**Goal:** Take the synthetic self-correction dataset generated in P2-16 and use it to fine-tune the underlying language model of the Evaluator agent.

**Tasks:**
- [ ] A holdout portion of the synthetic dataset must be reserved for evaluation to measure the effectiveness of the fine-tuning process.
- [ ] The fine-tuned model should be versioned and stored in a model registry.

**Acceptance Criteria:**
- [ ] Given the fine-tuning process is complete
- [ ] When the newly fine-tuned Evaluator agent is tested on a holdout set of known flaws
- [ ] Then its accuracy at identifying these flaws shows a statistically significant improvement over the base model

## P2-11: Build LLM-as-a-Judge evaluation pipeline

**Goal:** Build an automated pipeline that uses a powerful, state-of-the-art LLM (e.

**Tasks:**
- [ ] The pipeline should be robust to failures in the judge model's API, with retry logic (P4-13) and error handling.
- [ ] The results of the evaluation should be stored in a database or data warehouse for longitudinal analysis of system performance.

**Acceptance Criteria:**
- [ ] Given a generated report and its source documents
- [ ] When the evaluation pipeline is executed
- [ ] Then it outputs a single, valid JSON object containing scores and justifications for each criterion in the rubric

## P2-12: Define comprehensive evaluation rubric as a JSON schema

**Goal:** Define the detailed evaluation rubric that will be used by the LLM-as-a-Judge (P2-11).

**Tasks:**
- [ ] The development of the rubric should be a collaborative effort between Product, QA, and Engineering to ensure it captures the desired qualities of a "good" research report.

**Acceptance Criteria:**
- [ ] Given the JSON schema for the evaluation rubric
- [ ] When it is validated against a schema validator
- [ ] Then it correctly defines all required evaluation criteria, their descriptions, data types, and scoring scales

## P2-13: Curate and label golden dataset of reports for judge calibration

**Goal:** Curate and label a "golden" dataset of research reports.

**Tasks:**
- [ ] At least two human experts should score each report independently to establish inter-annotator agreement and create a more reliable ground truth.

**Acceptance Criteria:**
- [ ] Given the golden dataset has been curated and labeled
- [ ] When it is reviewed by the QA lead
- [ ] Then it contains at least 20 diverse reports with detailed, human-generated scores and justifications for each rubric criterion

## P2-14: Implement judge calibration test suite against golden dataset

**Goal:** Implement a test suite that automatically runs the LLM-as-a-Judge pipeline (P2-11) against every report in the golden dataset (P2-13).

**Tasks:**
- [ ] Cohen's Kappa is a preferred metric as it accounts for agreement that could occur by chance, making it more robust than simple accuracy.
- [ ] This suite should be re-run whenever the judge model or its prompt is changed to ensure reliability is maintained.

**Acceptance Criteria:**
- [ ] Given the calibration suite is run against the golden dataset
- [ ] When it completes
- [ ] Then it outputs a report detailing the agreement score (e.g., kappa > 0.7) between the LLM judge and the human evaluators

## P2-18: Implement a human-in-the-loop breakpoint

**Goal:** Implement a special "breakpoint" node type in the Orchestration Engine (P1-06).

**Tasks:**
- [ ] The UX for the review queue is a critical component of this task. It should clearly present the current state and provide a simple mechanism for the human to approve, reject, or modify the state before resuming execution.

**Acceptance Criteria:**
- [ ] Given a graph contains a 'human_in_the_loop_breakpoint' node
- [ ] When the Orchestration Engine executes that node
- [ ] Then the graph execution state is paused
- [ ] And an alert is sent to the human review queue with the current State object

## P3-01: Implement GroupChatManager for agent collaboration ✅

**Goal:** Implement a new special node type in the Orchestration Engine (P1-06) called the GroupChatManager.

**Tasks:**
- [ ] The GroupChatManager can implement various turn-taking policies, such as a simple round-robin or a more sophisticated policy where an LLM decides which agent should speak next based on the conversation history.

**Acceptance Criteria:**
- [ ] Given a group chat is initiated with Agent A and Agent B
- [ ] When Agent A sends a message into the chat
- [ ] Then Agent B receives that message in its next turn within the chat

## P3-02: Define agent message passing protocol for group chat

**Goal:** Define and implement a structured, formal protocol for messages passed within the group chat framework (P3-01).

**Tasks:**
- [ ] The base agent prompt should be updated to instruct agents on how to construct and interpret messages according to this protocol.

**Acceptance Criteria:**
- [ ] Given the message protocol is defined
- [ ] When Agent A sends a message with type 'question' addressed specifically to Agent B
- [ ] Then the recipient agent's context is updated to reflect the directed question from Agent A

## P3-03: Implement hierarchical subgraph spawning for agent teams

**Goal:** Enhance the Orchestration Engine (P1-06) and the Supervisor agent (P1-10) to support the concept of hierarchical subgraphs.

**Tasks:**
- [ ] This feature requires careful state management to pass context down to the subgraph and return the result back up to the parent graph's State object.

**Acceptance Criteria:**
- [ ] Given the Supervisor's plan includes a subgraph node for a complex sub-task
- [ ] When the Orchestration Engine executes that node
- [ ] Then a new, nested instance of the orchestration engine is created and executed for the subgraph
- [ ] And the main graph pauses until the subgraph reports its final result

## P3-04: Implement a shared collaborative scratchpad

**Goal:** Add a new field, scratchpad, to the central State object (P1-07).

**Tasks:**
- [ ] The scratchpad is particularly useful for sharing large data artifacts, like the full text from a scraped webpage, without cluttering the formal message history.

**Acceptance Criteria:**
- [ ] Given two agents are collaborating in a group chat
- [ ] When Agent A writes its intermediate findings to the scratchpad field in the State object
- [ ] Then Agent B can read the updated content from the scratchpad on its next turn

## P3-05: Develop QA tests for inter-agent communication protocols

**Goal:** Create a suite of integration tests designed to validate the robustness and resilience of the inter-agent communication protocols defined in P3-02.

**Tasks:**
- [ ] These tests will likely require mocking the communication layer to inject faults and simulate failure conditions.

**Acceptance Criteria:**
- [ ] Given a test scenario is configured to simulate a lost message between two agents
- [ ] When the test runs
- [ ] Then it verifies that the sending agent's retry logic is correctly triggered after a timeout

## P3-20: Research emergent communication protocols in group chat

**Goal:** Investigate the potential for enabling emergent communication protocols within the group chat framework (P3-01).

**Tasks:**
- [ ] The research report should consider the trade-offs between fully emergent protocols and guided evolution, where agents learn within the constraints of a base protocol.

**Acceptance Criteria:**
- [ ] Given the research phase is complete
- [ ] When a report is delivered to technical leadership
- [ ] Then it includes a detailed proof-of-concept design for an RL environment to train and evaluate emergent communication protocols

## P3-21: Develop QA tests for race conditions in group chat

**Goal:** Develop a specific suite of integration tests to identify and handle concurrency issues within the GroupChatManager (P3-01).

**Tasks:**
- [ ] These tests can be challenging to write and may require specialized libraries for simulating concurrent execution.

**Acceptance Criteria:**
- [ ] Given a test where two agents attempt to write to the same field in the shared scratchpad simultaneously
- [ ] When the test runs
- [ ] Then it verifies that a locking mechanism or an atomic update operation prevents data corruption

## P3-06: Implement Reward Model training pipeline

**Goal:** Implement an MLOps pipeline to train a Reward Model.

**Tasks:**
- [ ] The execution trace used for training should include not just the final output, but also key intermediate steps, agent actions, and collaboration metrics (P3-09) to provide rich features for the model.
- [ ] This pipeline should be automated to run periodically as new evaluation data becomes available.

**Acceptance Criteria:**
- [ ] Given a dataset of 1,000+ evaluated research task trajectories
- [ ] When the training pipeline is run
- [ ] Then it outputs a versioned, trained Reward Model artifact to the model registry

## P3-07: Integrate a PPO library for RLAIF loop

**Goal:** Integrate a standard, well-supported reinforcement learning library (e.

**Tasks:**
- [ ] TRL (Transformer Reinforcement Learning) is a strong candidate as it is specifically designed for fine-tuning transformer-based language models.

**Acceptance Criteria:**
- [ ] Given a policy model, an agent trajectory, and rewards from the Reward Model
- [ ] When the PPO algorithm is run for one step
- [ ] Then it computes and applies gradients to the policy model's weights

## P3-08: Connect RLAIF loop to update Supervisor's policy

**Goal:** Connect the PPO-based RLAIF loop (P3-07) to the Supervisor agent's policy model (P1-10).

**Tasks:**
- [ ] This process requires careful management of the policy model, the value model (used by PPO), and the reward model, likely all managed within a central model registry.

**Acceptance Criteria:**
- [ ] Given the RLAIF loop has run for several epochs on Supervisor planning data
- [ ] When the Supervisor is given a task it previously performed poorly on
- [ ] Then its new plan is measurably different and aligns better with high-reward strategies

## P3-09: Log system and collaboration metrics for the Reward Model

**Goal:** Instrument the Orchestration Engine (P1-06) and the GroupChatManager (P3-01) to log detailed system and collaboration metrics as part of the execution trace defined by the tracing schema (P1-05).

**Tasks:**
- [ ] These metrics should be added as attributes to the root span of the task's trace in OpenTelemetry for easy correlation.

**Acceptance Criteria:**
- [ ] Given a group chat task completes
- [ ] When the execution trace for that task is examined
- [ ] Then it contains structured metrics like 'total_messages_sent', 'average_message_latency', and 'action_advancement_rate'

## P3-10: Research SCoRe-based reward shaping for self-correction

**Goal:** Conduct a research spike into reward shaping techniques inspired by the SCoRe (Self-Correction via Reinforcement Learning) framework.

**Tasks:**
- [ ] The proposed reward function might, for example, provide a large positive reward only if the initial output was 'fail' and the revised output is 'pass'.

**Acceptance Criteria:**
- [ ] Given the research phase is complete
- [ ] When a report is delivered to technical leadership
- [ ] Then it proposes a specific, mathematically defined reward function to be used for training self-correction behavior via RLAIF

## P3-11: Implement CodeResearcher agent with secure tool use

**Goal:** Implement a new CodeResearcher agent.

**Tasks:**
- [ ] The agent's prompt should be tailored for a senior software engineer persona, instructing it to think about test cases, edge cases, and debugging strategies.

**Acceptance Criteria:**
- [ ] Given a Python function with a known bug and a task to identify it
- [ ] When the CodeResearcher agent executes
- [ ] Then it calls the code interpreter tool with the function's code and relevant inputs to trigger the bug

## P3-12: Provision secure code interpreter sandbox environment

**Goal:** Provision and configure a secure, isolated sandbox environment for use by the Code Interpreter tool (P3-18).

**Tasks:**
- [ ] Firecracker is an excellent choice for this as it provides VM-level security with container-like speed and efficiency.

**Acceptance Criteria:**
- [ ] Given code is being executed within the sandbox environment
- [ ] When that code attempts to make an outbound network call
- [ ] Then the operation is blocked by the sandbox and a security error is returned to the agent

## P3-13: Implement Planner agent base class

**Goal:** Implement the base class for a Planner agent.

**Tasks:**
- [ ] The Planner and Supervisor represent two different philosophies of planning: optimization vs. generative reasoning. The system should be flexible enough to use either, depending on the nature of the task.

**Acceptance Criteria:**
- [ ] Given a research query is provided
- [ ] When the Planner agent is invoked
- [ ] Then it produces a structured plan object that can be executed by the Orchestration Engine

## P3-14: Implement greedy algorithm for task allocation in Planner

**Goal:** Implement a greedy algorithm within the Planner agent (P3-13) for task allocation.

**Tasks:**
- [ ] Agent "skill" can be represented as metadata or even as embeddings, allowing the planner to calculate a similarity score between the task description and the agent's profile.

**Acceptance Criteria:**
- [ ] Given a list of pending tasks and a pool of agents with different skills
- [ ] When the Planner agent runs its allocation algorithm
- [ ] Then each task is assigned to the agent with the highest skill match for that task

## P3-18: Implement a basic Code Interpreter tool

**Goal:** Create and register a Code Interpreter tool with the Tool Registry (P1-13).

**Tasks:**
- [ ] The tool must enforce strict timeouts to prevent long-running or infinite-looping code from consuming resources.

**Acceptance Criteria:**
- [ ] Given the tool receives the code string 'print("hello world")'
- [ ] When the tool executes the code in the sandbox
- [ ] Then it returns a result object where the 'stdout' field is equal to "hello world"

## P3-19: Implement a GitHub Search API tool

**Goal:** Create and register a GitHub Search tool with the Tool Registry (P1-13).

**Tasks:**
- [ ] The tool should respect the API rate limits of the GitHub API and implement appropriate backoff logic.

**Acceptance Criteria:**
- [ ] Given a query for a specific open-source library
- [ ] When the GitHub Search tool is called with the query
- [ ] Then it returns a list of relevant repository URLs and descriptions

## P3-15: Integrate graph database for Semantic LTM

**Goal:** Provision, configure, and integrate a graph database (e.

**Tasks:**
- [ ] The choice of graph schema (e.g., property graph model) is a key design decision that will affect query performance and flexibility.

**Acceptance Criteria:**
- [ ] Given the LTM service receives a request to store a fact (e.g., subject, predicate, object)
- [ ] When it processes the request for the Semantic Memory module
- [ ] Then a corresponding node and relationship are created in the graph database

## P3-16: Enhance MemoryManager to extract entities for knowledge graph

**Goal:** Enhance the MemoryManager agent (P2-03) with Named Entity Recognition (NER) and Relation Extraction capabilities.

**Tasks:**
- [ ] This capability will require a sophisticated LLM prompt that instructs the model to act as a knowledge extraction engine and to output the results in a structured format (e.g., a list of subject-predicate-object triples).

**Acceptance Criteria:**
- [ ] Given a verified report contains the sentence "Apple acquired NeXT in 1997"
- [ ] When the MemoryManager agent processes this report
- [ ] Then it adds nodes for 'Apple' and 'NeXT' with an 'ACQUIRED' relationship (with a 'year' property of 1997) to the knowledge graph

## P3-17: Implement agent query path for Semantic LTM

**Goal:** Modify the base logic of all information-seeking agents (e.

**Tasks:**
- [ ] This can be implemented by adding a "knowledge graph search" tool to the agents' permitted tool list and instructing them in their system prompts to prefer it for factual queries.

**Acceptance Criteria:**
- [ ] Given an agent needs to find a specific fact, like "the capital of France"
- [ ] When the agent executes its turn
- [ ] Then its first action is to query the Semantic LTM service before attempting an external web search

## P4-01: Implement Procedural Memory module in LTM Service

**Goal:** Implement the Procedural Memory module within the LTM service (P2-01).

**Tasks:**
- [ ] Procedures should be stored with metadata describing the task goal they achieve, which can be used for effective retrieval.

**Acceptance Criteria:**
- [ ] Given the LTM service receives a request to store a new procedure
- [ ] When it processes the request
- [ ] Then the sequence of actions is successfully saved in the procedural memory store

## P4-02: Instrument agents to identify and store successful tool sequences

**Goal:** Instrument the base agent class to log the sequence of tool calls it makes during a task.

**Tasks:**
- [ ] The generalization logic is key. It should try to replace specific arguments with placeholders to make the procedure more broadly applicable. For example, web\_search(query="Transformer architecture") might be generalized to web\_search(query=$topic).

**Acceptance Criteria:**
- [ ] Given an agent successfully uses a sequence of three tools to complete a task
- [ ] When the task finishes successfully
- [ ] Then a new procedure containing those three tool calls is sent to the LTM service for storage

## P4-03: Enhance agents to query and execute stored procedures

**Goal:** Modify the agent's decision-making logic to query Procedural Memory at the start of a task.

**Tasks:**
- [ ] TBD

**Acceptance Criteria:**
- [ ] Given a new task is assigned to an agent that matches a stored procedure in LTM
- [ ] When the agent begins its turn
- [ ] Then it retrieves and executes the procedure's action sequence directly without further reasoning

## P4-04: Add LTM hit-rate metrics to observability dashboard

**Goal:** Add widgets to the main observability dashboard to track LTM hit rates for each memory type (Episodic, Semantic, Procedural).

**Tasks:**
- [ ] TBD

**Acceptance Criteria:**
- [ ] Given the system is running and processing tasks
- [ ] When an operator views the main observability dashboard
- [ ] Then they can see a time-series graph displaying the hit rate for each LTM type

## P4-05: Research RAG vs fine-tuning for procedural memory recall

**Goal:** Conduct a research spike to compare two approaches for teaching agents to use procedural memory: Retrieval-Augmented Generation (RAG) where procedures are injected into the context, versus fine-tuning the agent's model to learn procedures implicitly.

**Tasks:**
- [ ] TBD

**Acceptance Criteria:**
- [ ] Given the research spike is complete
- [ ] When a report is delivered to technical leadership
- [ ] Then it provides a data-backed recommendation on whether to use RAG, fine-tuning, or a hybrid approach for procedural memory

## P4-06: Build MLOps pipeline for parallel multi-agent fine-tuning

**Goal:** Build an MLOps pipeline to support multi-agent fine-tuning.

**Tasks:**
- [ ] TBD

**Acceptance Criteria:**
- [ ] Given a pool of five distinct WebResearcher agents
- [ ] When the multi-agent fine-tuning pipeline is executed
- [ ] Then it triggers five separate fine-tuning jobs, one for each agent, using only that agent's collected data

## P4-07: Modify Supervisor to select agents from a diverse, specialized pool

**Goal:** Modify the Supervisor (or Planner) agent's task allocation logic.

**Tasks:**
- [ ] TBD

**Acceptance Criteria:**
- [ ] Given a task requires analyzing a 10-K report
- [ ] And a pool of WebResearcher agents contains one that has specialized in financial topics
- [ ] When the Supervisor allocates the task
- [ ] Then it selects the financial specialist agent for the job

## P4-08: Develop agent policy divergence and specialization metrics

**Goal:** Develop a set of metrics to quantify the diversity of policies within a pool of specialized agents.

**Tasks:**
- [ ] TBD

**Acceptance Criteria:**
- [ ] Given the multi-agent fine-tuning pipeline has run over several cycles
- [ ] When the policy divergence metrics are calculated
- [ ] Then the resulting report shows a measurable increase in policy divergence among the agent pool over time

## P4-09: Implement CitationAgent with source-claim matching logic

**Goal:** Implement the CitationAgent.

**Tasks:**
- [ ] TBD

**Acceptance Criteria:**
- [ ] Given a sentence in a final report and a set of source documents
- [ ] When the CitationAgent runs its matching logic
- [ ] Then it correctly identifies and returns the specific source document and passage that supports the sentence

## P4-10: Implement citation formatting based on specified styles

**Goal:** Enhance the CitationAgent to format the matched source-claim pairs into proper citations.

**Tasks:**
- [ ] TBD

**Acceptance Criteria:**
- [ ] Given a matched source-claim pair and a specified style of 'APA'
- [ ] When the CitationAgent formats the citation
- [ ] Then the output string adheres to the APA citation format rules

## P4-11: Integrate CitationAgent as a final, mandatory graph node

**Goal:** Modify the Supervisor's planning logic to ensure that the CitationAgent is always included as one of the final nodes in any research graph.

**Tasks:**
- [ ] TBD

**Acceptance Criteria:**
- [ ] Given any research plan generated by the Supervisor
- [ ] When the graph definition is inspected
- [ ] Then it contains a CitationAgent node that is guaranteed to run before the final termination node

## P4-12: Implement state checkpointing for robust fault recovery

**Goal:** Implement robust state checkpointing in the Orchestration Engine.

**Tasks:**
- [ ] TBD

**Acceptance Criteria:**
- [ ] Given a graph execution fails at step N due to a system crash
- [ ] When the task is manually or automatically resumed
- [ ] Then the Orchestration Engine loads the state from the last successful checkpoint (N-1) and restarts execution from step N

## P4-13: Implement exponential backoff and retry logic in tool calls

**Goal:** Add exponential backoff and retry logic to the wrappers for all external tool calls.

**Tasks:**
- [ ] TBD

**Acceptance Criteria:**
- [ ] Given a tool call fails with a transient error code (e.g., 503 Service Unavailable)
- [ ] When the agent's logic proceeds
- [ ] Then it automatically retries the tool call after a short, exponentially increasing delay

## P4-14: Develop MAST test for Step Repetition (FM-1.3)

**Goal:** Create an integration test based on the MAST taxonomy to detect unnecessary step repetition (FM-1.

**Tasks:**
- [ ] TBD

**Acceptance Criteria:**
- [ ] Given a task has been successfully solved and stored in Episodic LTM
- [ ] When a nearly identical task is submitted
- [ ] Then the execution trace shows a hit on Episodic LTM and a significantly shorter workflow with fewer tool calls

## P4-15: Develop MAST test for Information Withholding (FM-2.4)

**Goal:** Create an integration test to provoke Information Withholding (FM-2.

**Tasks:**
- [ ] TBD

**Acceptance Criteria:**
- [ ] Given Agent A is collaborating with Agent B in a group chat
- [ ] And Agent A possesses a critical fact required to solve the task
- [ ] When the collaborative task is executed
- [ ] Then the final output produced by Agent B correctly incorporates the critical fact from Agent A

## P4-16: Develop MAST test for Incorrect Verification (FM-3.3)

**Goal:** Create an integration test for Incorrect Verification (FM-3.

**Tasks:**
- [ ] TBD

**Acceptance Criteria:**
- [ ] Given a research task where the primary source contains a known factual error
- [ ] When the Evaluator agent critiques the research output based on that source
- [ ] Then its critique explicitly identifies and flags the specific factual error

## P4-17: Expand Tool Registry with specialized database connectors

**Goal:** Expand the Tool Registry with a set of specialized and robust connectors for querying common structured databases (e.

**Tasks:**
- [ ] TBD

**Acceptance Criteria:**
- [ ] Given a SQL Query tool is registered in the Tool Registry
- [ ] When an authorized agent calls it with a valid SQL query
- [ ] Then it receives the query results in a structured format (e.g., JSON)

## P4-18: Research spatio-temporal memory structures

**Goal:** Conduct research into advanced memory structures, specifically spatio-temporal memory.

**Tasks:**
- [ ] TBD

**Acceptance Criteria:**
- [ ] Given the research phase is complete
- [ ] When a report is delivered to technical leadership
- [ ] Then it proposes a detailed data model and API design for a spatio-temporal memory module capable of versioning facts over time

```codex-task
id: P5-01
title: Implement System Monitoring service
steps: []
acceptance_criteria: []
```

```codex-task
id: P5-02
title: Integrate tracing schema with agents

title: Docker-based OTel collector service

title: Add rollback support for CD pipeline
steps: []
acceptance_criteria: []
```

```codex-task
id: P5-03
<<<<<<< HEAD
title: Add supervisor node integration tests
steps: []
acceptance_criteria: []
```


=======
title: Add graph compilation benchmark script
steps: []
acceptance_criteria: []
```
>>>>>>> e6710102
<|MERGE_RESOLUTION|>--- conflicted
+++ resolved
@@ -1099,16 +1099,16 @@
 
 ```codex-task
 id: P5-03
-<<<<<<< HEAD
 title: Add supervisor node integration tests
 steps: []
 acceptance_criteria: []
 ```
 
 
-=======
+
+```codex-task
 title: Add graph compilation benchmark script
 steps: []
 acceptance_criteria: []
 ```
->>>>>>> e6710102
+
