--- conflicted
+++ resolved
@@ -4,11 +4,9 @@
 from typing import Any, Dict, Optional
 
 from engine.state import State
-<<<<<<< HEAD
 from tools.ltm_client import consolidate_memory, retrieve_memory
-=======
+
 from services.tool_registry import ToolRegistry, create_default_registry
->>>>>>> e8fcfddc
 
 logger = logging.getLogger(__name__)
 
@@ -20,19 +18,17 @@
         self,
         *,
         endpoint: Optional[str] = None,
-<<<<<<< HEAD
         pass_threshold: float = 0.5,
         novelty_threshold: float = 0.9,
     ) -> None:
         self.endpoint = endpoint
         self.pass_threshold = pass_threshold
         self.novelty_threshold = novelty_threshold
-=======
+
         tool_registry: ToolRegistry | None = None,
     ) -> None:
         self.endpoint = endpoint
         self.tool_registry = tool_registry or create_default_registry()
->>>>>>> e8fcfddc
 
     def _format_record(self, state: State) -> Dict[str, Any]:
         return {
