from __future__ import annotations

import logging
from typing import Any, Dict, Optional

from engine.state import State
from tools.ltm_client import consolidate_memory, retrieve_memory

from services.tool_registry import ToolRegistry, create_default_registry

logger = logging.getLogger(__name__)


class MemoryManagerAgent:
    """Agent responsible for consolidating task episodes into LTM."""

    def __init__(
        self,
        *,
        endpoint: Optional[str] = None,
        pass_threshold: float = 0.5,
        novelty_threshold: float = 0.9,
    ) -> None:
        self.endpoint = endpoint
        self.pass_threshold = pass_threshold
        self.novelty_threshold = novelty_threshold

        tool_registry: ToolRegistry | None = None,
    ) -> None:
        self.endpoint = endpoint
        self.tool_registry = tool_registry or create_default_registry()

    def _format_record(self, state: State) -> Dict[str, Any]:
        return {
            "task_context": state.data,
            "execution_trace": {"messages": state.messages, "history": state.history},
            "outcome": {"status": state.status},
        }

<<<<<<< HEAD
    def __call__(self, state: State, scratchpad: Dict[str, Any]) -> State:
=======
    def _quality_passed(self, state: State) -> bool:
        if isinstance(state.evaluator_feedback, dict):
            score = float(state.evaluator_feedback.get("overall_score", 0))
            return score >= self.pass_threshold
        if state.status:
            return str(state.status).lower() == "pass"
        return True

    def _is_novel(self, record: Dict[str, Any]) -> bool:
        try:
            results = retrieve_memory(
                record["task_context"],
                memory_type="episodic",
                limit=1,
                endpoint=self.endpoint,
            )
        except Exception:  # pragma: no cover - best effort logging
            logger.exception("Novelty check failed")
            return True
        if not results:
            return True
        similarity = float(results[0].get("similarity", 0))
        return similarity < self.novelty_threshold

    def __call__(self, state: State) -> State:
>>>>>>> ec608d8e
        record = self._format_record(state)
        if not self._quality_passed(state):
            logger.info("MemoryManager: quality gate failed")
            return state
        if not self._is_novel(record):
            logger.info("MemoryManager: novelty gate failed")
            return state
        try:
            self.tool_registry.invoke(
                "MemoryManager",
                "consolidate_memory",
                record,
                endpoint=self.endpoint,
            )
        except Exception:  # pragma: no cover - log only
            logger.exception("Failed to consolidate memory")
        return state<|MERGE_RESOLUTION|>--- conflicted
+++ resolved
@@ -37,35 +37,8 @@
             "outcome": {"status": state.status},
         }
 
-<<<<<<< HEAD
     def __call__(self, state: State, scratchpad: Dict[str, Any]) -> State:
-=======
-    def _quality_passed(self, state: State) -> bool:
-        if isinstance(state.evaluator_feedback, dict):
-            score = float(state.evaluator_feedback.get("overall_score", 0))
-            return score >= self.pass_threshold
-        if state.status:
-            return str(state.status).lower() == "pass"
-        return True
 
-    def _is_novel(self, record: Dict[str, Any]) -> bool:
-        try:
-            results = retrieve_memory(
-                record["task_context"],
-                memory_type="episodic",
-                limit=1,
-                endpoint=self.endpoint,
-            )
-        except Exception:  # pragma: no cover - best effort logging
-            logger.exception("Novelty check failed")
-            return True
-        if not results:
-            return True
-        similarity = float(results[0].get("similarity", 0))
-        return similarity < self.novelty_threshold
-
-    def __call__(self, state: State) -> State:
->>>>>>> ec608d8e
         record = self._format_record(state)
         if not self._quality_passed(state):
             logger.info("MemoryManager: quality gate failed")
