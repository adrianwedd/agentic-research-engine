"""WebResearcher Agent implementation."""

from __future__ import annotations

import time
from typing import Any, Callable, Dict, List, Optional

<<<<<<< HEAD
from engine.state import State
=======
from engine.orchestration_engine import GraphState
>>>>>>> 69f7bfd3
from services.tracing.tracing_schema import ToolCallTrace


class WebResearcherAgent:
    def __init__(
        self,
        tool_registry: Dict[str, Callable[..., Any]],
        *,
        rate_limit_per_minute: int = 5,
    ) -> None:
        """Initialize with secure tool access and rate limiting."""
        self.tool_registry = tool_registry
        self.rate_limit = rate_limit_per_minute
        self.call_times: List[float] = []

        # Required tools
        self.web_search = self._require_tool("web_search")
        self.pdf_extract = self.tool_registry.get("pdf_extract")
        self.html_scraper = self.tool_registry.get("html_scraper")
        self.summarize = self._require_tool("summarize")
        self.assess_source = self.tool_registry.get("assess_source", lambda url: 1.0)

    def _summarize_for_task(self, text: str, task: str) -> str:
        """Summarize ``text`` with focus on the current sub-task."""
        prompt = f"Summarize the following text focusing only on information relevant to '{task}':\n{text}"
        return self.summarize(prompt)

    def summarize_to_state(
        self, state: State, *, text_key: str = "raw_text", task_key: str = "task"
    ) -> State:
        """Condense ``state.data[text_key]`` and append the summary to messages."""
        raw_text = state.data.get(text_key)
        if not raw_text:
            return state
        task = state.data.get(task_key, "")
        summary = self._summarize_for_task(raw_text, task)
        state.add_message({"role": "WebResearcher", "content": summary})
        return state

    def _require_tool(self, name: str) -> Callable[..., Any]:
        tool = self.tool_registry.get(name)
        if not callable(tool):
            raise ValueError(f"Required tool '{name}' not available")
        return tool

    def _check_rate_limit(self) -> None:
        now = time.time()
        self.call_times = [t for t in self.call_times if now - t < 60]
        if len(self.call_times) >= self.rate_limit:
            raise RuntimeError("Rate limit exceeded")
        self.call_times.append(now)

    def research_topic(self, topic: str, context: Dict[str, Any]) -> Dict[str, Any]:
        """Conduct comprehensive web research on specified topic."""
        self._check_rate_limit()
        start = time.perf_counter()
        search_results = self.web_search(topic)
        latency_ms = (time.perf_counter() - start) * 1000
        ToolCallTrace(
            agent_id=str(context.get("agent_id", "")),
            agent_role="WebResearcher",
            tool_name="web_search",
            tool_input=topic,
            tool_output=search_results,
            latency_ms=latency_ms,
        ).record()
        processed: List[Dict[str, Any]] = []
        for r in search_results:
            url = r.get("url")
            if not url:
                continue
            credibility = float(self.assess_source(url))
            if credibility < 0.5:
                continue

            content: Optional[str] = None
            if url.lower().endswith(".pdf") and self.pdf_extract:
                content = self.pdf_extract(url)
            elif self.html_scraper:
                content = self.html_scraper(url)
            if not content:
                continue

            summary = self._summarize_for_task(content, topic)
            processed.append(
                {
                    "url": url,
                    "title": r.get("title", ""),
                    "summary": summary,
                    "credibility": credibility,
                }
            )

        confidence = (
            sum(p["credibility"] for p in processed) / len(processed)
            if processed
            else 0.0
        )
        return {"topic": topic, "sources": processed, "confidence": confidence}

    # ------------------------------------------------------------------
    # Graph node integration
    # ------------------------------------------------------------------
    def __call__(self, state: "GraphState") -> "GraphState":
        """Graph node entrypoint for orchestrated execution."""
        task: str | None = state.data.get("sub_task")
        if not task:
            return state

        # Simple query crafting with light "interleaved thinking": strip verbs
        query = task.lower().replace("find papers on", "").strip()
        if query and "academic papers" not in query:
            query = f"{query} academic papers"

        result = self.research_topic(query, {"agent_id": state.data.get("agent_id")})
        state.update({"research_result": result})
        return state<|MERGE_RESOLUTION|>--- conflicted
+++ resolved
@@ -4,12 +4,8 @@
 
 import time
 from typing import Any, Callable, Dict, List, Optional
-
-<<<<<<< HEAD
 from engine.state import State
-=======
 from engine.orchestration_engine import GraphState
->>>>>>> 69f7bfd3
 from services.tracing.tracing_schema import ToolCallTrace
 
 
