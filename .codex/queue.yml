- id: P3-15
  title: Integrate graph database for Semantic LTM
  priority: high
  steps:
<<<<<<< HEAD
    - connect LTM service to Neo4j
  acceptance_criteria:
    - semantic facts stored as nodes with relationships
=======
  - do something
  title: Example task
- id: P3-19
  title: Implement a GitHub Search API tool
  priority: medium
  steps: []
  acceptance_criteria:
    - Given a query for a specific open-source library
    - When the GitHub Search tool is called with the query
    - Then it returns a list of relevant repository URLs and descriptions
>>>>>>> b2d28b5d
<|MERGE_RESOLUTION|>--- conflicted
+++ resolved
@@ -2,13 +2,10 @@
   title: Integrate graph database for Semantic LTM
   priority: high
   steps:
-<<<<<<< HEAD
     - connect LTM service to Neo4j
   acceptance_criteria:
     - semantic facts stored as nodes with relationships
-=======
-  - do something
-  title: Example task
+
 - id: P3-19
   title: Implement a GitHub Search API tool
   priority: medium
@@ -17,4 +14,3 @@
     - Given a query for a specific open-source library
     - When the GitHub Search tool is called with the query
     - Then it returns a list of relevant repository URLs and descriptions
->>>>>>> b2d28b5d
