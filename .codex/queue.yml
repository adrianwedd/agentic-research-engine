- acceptance_criteria:
  - forgetting route deletes a record
  - invalid bodies return 422
  id: CR-P2-01A
  priority: high
  steps: []
  title: Harden LTM Service API with Forgetting Endpoint
- acceptance_criteria:
  - FastAPI service stores evaluations in PostgreSQL
  - Reputation scores aggregate by task type
  id: CR-01
  priority: high
  steps: []
  title: New Component - Reputation Service & Persistent Data Store
- acceptance_criteria:
  - semantic facts stored as nodes with relationships
  id: P3-15
  priority: high
  steps:
  - connect LTM service to Neo4j
  title: Integrate graph database for Semantic LTM
- acceptance_criteria:
  - Given a verified report containing a relationship statement
  - When the MemoryManager processes the report
  - Then the corresponding nodes and relationship are stored in Semantic LTM
  id: P3-16
  priority: high
  steps: []
  title: Enhance MemoryManager to extract entities for knowledge graph
- acceptance_criteria:
  - Given the MemoryManager processes complex text
  - When relation extraction completes
  - Then multiple distinct triples are returned
  id: CR-P3-16A
  priority: high
  steps: []
  title: Improve MemoryManager Relation Extraction
- acceptance_criteria:
  - Given a query for a specific open-source library
  - When the GitHub Search tool is called with the query
  - Then it returns a list of relevant repository URLs and descriptions
  id: P3-19
  priority: medium
  steps: []
  title: Implement a GitHub Search API tool
- acceptance_criteria:
  - Given LLM_PROVIDER="ollama" the client sends requests to the local server
  - Given LLM_PROVIDER="openai_compatible" the client sends requests to the configured
    cloud endpoint
  - Changing environment variables switches models without code changes
  id: CR-DEV-01
  priority: medium
  steps: []
  title: Implement Pluggable LLM Client for Local and Cloud Model Support
- acceptance_criteria:
  - pip-audit -r requirements.txt exits with code 0
  - pip install -r requirements.txt installs torch 2.2.2 CPU build
  id: CR-BUG-02
  priority: high
  steps: []
  title: Fix PyTorch Dependency Resolution in requirements.txt
- acceptance_criteria:
  - Subgraph final state merges into parent scratchpad
  - Parent graph resumes after subgraph completion
  id: CR-P3-03A
  priority: high
  steps: []
  title: Fix State Propagation from Hierarchical Subgraphs to Parent
- acceptance_criteria:
  - trainer raises ConfigurationError if guidance_loss missing
  - CI fails for configs without guidance_loss
  - deprecated emergent files removed
  id: CR-ADR-003-IMPL
  priority: high
  steps:
  - make guidance_loss mandatory in trainers
  - remove deprecated emergent protocols
  - add CI check for guidance_loss in configs
  title: Enforce LLM-Grounded Communication Paradigm in Training Pipeline
- acceptance_criteria:
  - MemoryManager stores skills with policy, embedding and metadata
  id: CR-001
  priority: medium
  steps: []
  title: SkillLibrary-based MemoryManager overhaul
- acceptance_criteria:
  - URL discovers disentangled skills for the SkillLibrary
  id: CR-002
  priority: medium
  steps: []
  title: Unsupervised SkillDiscoveryModule
- acceptance_criteria:
  - LLM-generated sub-tasks and rewards stored in skill metadata
  id: CR-003
  priority: medium
  steps: []
  title: LLM-guided semantic skill decomposition
- acceptance_criteria:
  - Manager selects goals and Worker executes skills via HRL
  id: CR-004
  priority: medium
  steps: []
  title: Hierarchical Policy Executor
- acceptance_criteria:
  - New skills added without overwriting existing ones
  id: CR-005
  priority: medium
  steps: []
  title: Lifelong skill generalization support
- acceptance_criteria:
  - RL training uses Ray RLlib and NVIDIA Isaac Lab
  id: CR-006
  priority: medium
  steps: []
  title: Adopt RLlib and Isaac Lab tooling
- acceptance_criteria:
  - dataset generation pipeline outputs at least 1000 mappings
  - training logs show policy_loss and guidance_loss at each step
  id: CR-02
  priority: high
  steps: []
  title: Detailed Implementation of the LLM-Based Auxiliary Guidance Loss
- acceptance_criteria:
  - Given two agents from separate runs
  - When the evaluation pipeline runs
  - Then the report includes ZSC, CIC, and Interpretability scores
  id: CR-03
  priority: medium
  steps: []
  title: Enhancement of the Evaluation Framework to Include ZSC, CIC, and Interpretability
    Metrics
- acceptance_criteria:
  - Unauthorized network calls are blocked and log SandboxNetworkBlocked
  id: CR-05a
  priority: high
  steps:
  - containerize agents with gVisor or Firecracker
  - deny all network egress by default
  - manage sandbox specs via IaC
  title: Enforce Agent Sandboxing
- acceptance_criteria:
  - Gap analysis report produced
  - Task lifecycle documented with pain points
  - AGENTS.md and codex_tasks logic updated
  id: CR-AI-16
  priority: medium
  steps: []
  title: Analyse & Enhance Codex Agent Experience
- acceptance_criteria:
  - Given an agent issues any tool call
  - When the call completes or is blocked
  - Then a log entry is emitted with timestamp, agent_id, action, intent, and outcome
  id: CR-05c
  priority: medium
  steps: []
  title: Enable Continuous Monitoring & Auditing
- acceptance_criteria:
  - All @pytest.mark.core tests (including sandbox) pass under the parallel runner.
  - optional and integration tests continue to pass in their respective CI jobs.
  id: CR-05b-04
  priority: low
  steps:
  - Rerun `test_sandbox.py` under the new core suite to confirm sandbox isolation
    and timeouts still work.
  - Execute the 'optional' and 'integration' markers locally and in CI to catch any
    regressions in slow or optional tests.
  - Fix any failures (e.g. missing fixtures, new dependency issues, or timeouts).
  title: Verify sandbox and optional-suite stability post-migration
- acceptance_criteria:
  - Evaluator publishes EvaluationCompletedEvent
  - Reputation Service updates scores on event
  id: CR-03B
  priority: medium
  steps: []
  title: System Integration - Event-Driven Reputation Feedback Loop
- acceptance_criteria:
  - Planner queries the reputation API before assigning tasks
  - Weighted sum considers reputation score, token cost and load
  id: CR-04
  priority: medium
  steps:
  - integrate Planner with Reputation Service via GET /v1/reputation/query
  - compute weighted utility using reputation, cost, and current load
  - allocate tasks to maximize utility
  title: Agent Modification - Planner Agent Enhancement
- acceptance_criteria:
  - Given a recalled plan template exists
  - When a similar query is submitted
  - Then the resulting plan has fewer nodes than the baseline
  id: P3-TEST-01
  notes: '`services/tool_registry/__init__.py` uses `datetime.utcnow()` which is deprecated
    in Python 3.12. Replace with `datetime.now(datetime.UTC)` to ensure timezone-aware
    timestamps.'
  priority: medium
  status: open
  steps:
  - Investigate Supervisor merging logic
  - Add regression test for plan length reduction
  title: Replace deprecated utcnow usage
- acceptance_criteria:
  - Edges and nodes styled based on agent-provided confidence scores
  - Agent's primary intended plan visually distinct
  - Selecting a belief node reveals the evidence chain
  id: CR-1.2
  priority: medium
  steps: []
  title: Uncertainty & Intent Display
- acceptance_criteria:
  - something done
  id: CODEX-EXAMPLE-01
  priority: low
  steps:
  - do something
  title: Example task
- acceptance_criteria:
  - docs/change-requests.md aggregates suggestions by topic
  - codex_tasks.md references this issue
  id: CODEX-CR-COLLECT-02
  issue: TBD
  priority: low
  steps: []
  title: Consolidate scattered change-request suggestions
- acceptance_criteria:
  - Overlapping entries are consolidated in codex_tasks.md
  - docs/change-requests.md notes consolidation date
  - Issue link is recorded here
  id: CODEX-CR-RATIONALISE-03
  issue: TBD
  priority: low
  steps: []
  title: Rationalise overlap between change_requests.md and codex_tasks.md
- acceptance_criteria:
  - A "What-If" mode can be toggled on, creating a non-destructive simulation environment.
  - Within this mode, operators can modify plan parameters and trigger a re-simulation.
  - The UI displays the original and simulated plans side-by-side with updated KPIs.
  - Simulation logs are kept separate from the primary execution logs.
  id: CR-1.3
  priority: medium
  steps: []
  title: What-If Simulation Mode
- acceptance_criteria:
<<<<<<< HEAD
  - All services run under FastAPI with no blocking calls
  - Existing endpoints behave identically
  id: CR-P4-01A
  priority: high
  steps:
  - Replace HTTPServer usage in ToolRegistryServer and LTMServiceServer with FastAPI
    apps
  - Update docker-compose and helm charts to launch uvicorn workers
  title: Complete FastAPI migration for all services
- acceptance_criteria:
  - CI test passes showing cache hit/miss counts
  id: CR-P4-02A
  priority: medium
  steps:
  - Generate enough unique texts to exceed EMBED_CACHE_SIZE
  - Assert cache size is capped and LRU eviction occurs
  title: Add CI smoke test for embedding cache eviction
- acceptance_criteria:
  - monitoring service emits cpu_usage and memory_usage metrics
  id: CR-P4-03A
  priority: high
  steps:
  - Integrate psutil to record process CPU and RSS values
  - Export metrics through OpenTelemetry
  title: Expose CPU and memory metrics via SystemMonitor
- acceptance_criteria:
  - Invalid inputs are logged with timestamp and caller information
  id: CR-P4-04A
  priority: medium
  steps:
  - Update validate_path_or_url to log InputValidationError details
  - Add unit test verifying log output
  title: Log invalid path and URL validation attempts
- acceptance_criteria:
  - Tasks are routed to specialized agents when available
  id: CR-P4-05A
  priority: high
  steps:
  - Store agent skill metadata in ProceduralMemoryService
  - Modify Supervisor to choose the best-matching specialist
  title: Implement specialist agent selection logic
- acceptance_criteria:
  - New tests fail on regression and pass on baseline implementation
  id: CR-P4-06A
  priority: medium
  steps:
  - Add integration tests covering FM-1.3, FM-2.4, and FM-3.3 scenarios
  title: Implement MAST tests for Step Repetition, Information Withholding, and Incorrect
    Verification
- acceptance_criteria:
  - Agents can run parameterized SQL queries through the registry
  id: CR-P4-07A
  priority: medium
  steps:
  - Implement connectors for SQLite and PostgreSQL
  - Register tools with appropriate RBAC rules
  title: Add SQL query tool connectors to Tool Registry
- acceptance_criteria:
  - New document linked from mkdocs navigation
  id: CR-P4-08A
  priority: low
  steps:
  - Summarize proposed data model and API
  - Add research report under docs/research/
  title: Document spatio-temporal memory research findings
- acceptance_criteria:
  - Onboarding guide includes caching configuration section
  id: CR-P4-09A
  priority: low
  steps:
  - Explain EMBED_CACHE_SIZE and caching benefits
  - Reference scripts/agent-setup.sh for environment setup
  title: Update onboarding docs with embedding cache guidance
=======
  - docs/integration_audit.md summarizes workflows, tests, schemas and performance
  - CI shows coverage >= 95%
  - Follow-up CRs listed for partial or missing flows
  id: CR-P4-07
  priority: high
  steps:
  - Inventory all workflows
  - Document E2E tests and coverage
  - Validate schemas and benchmark pipelines
  - Record gaps and follow-up CRs
  title: End-to-End Integration & Pipeline Audit
>>>>>>> fdcef519
<|MERGE_RESOLUTION|>--- conflicted
+++ resolved
@@ -239,7 +239,6 @@
   steps: []
   title: What-If Simulation Mode
 - acceptance_criteria:
-<<<<<<< HEAD
   - All services run under FastAPI with no blocking calls
   - Existing endpoints behave identically
   id: CR-P4-01A
@@ -313,7 +312,6 @@
   - Explain EMBED_CACHE_SIZE and caching benefits
   - Reference scripts/agent-setup.sh for environment setup
   title: Update onboarding docs with embedding cache guidance
-=======
   - docs/integration_audit.md summarizes workflows, tests, schemas and performance
   - CI shows coverage >= 95%
   - Follow-up CRs listed for partial or missing flows
@@ -324,5 +322,4 @@
   - Document E2E tests and coverage
   - Validate schemas and benchmark pipelines
   - Record gaps and follow-up CRs
-  title: End-to-End Integration & Pipeline Audit
->>>>>>> fdcef519
+  title: End-to-End Integration & Pipeline Audit