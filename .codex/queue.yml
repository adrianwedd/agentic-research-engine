- id: CR-P2-01A
  title: Harden LTM Service API with Forgetting Endpoint
  priority: high
  steps: []
  acceptance_criteria:
    - forgetting route deletes a record
    - invalid bodies return 422

- id: P3-15
  title: Integrate graph database for Semantic LTM
  priority: high
  steps:
    - connect LTM service to Neo4j
  acceptance_criteria:
    - semantic facts stored as nodes with relationships

- id: P3-16
  title: Enhance MemoryManager to extract entities for knowledge graph
  priority: high
  steps: []
  acceptance_criteria:
    - Given a verified report containing a relationship statement
    - When the MemoryManager processes the report
    - Then the corresponding nodes and relationship are stored in Semantic LTM

- id: P3-19
  title: Implement a GitHub Search API tool
  priority: medium
  steps: []
  acceptance_criteria:
    - Given a query for a specific open-source library
    - When the GitHub Search tool is called with the query
    - Then it returns a list of relevant repository URLs and descriptions

- id: CR-DEV-01
  title: Implement Pluggable LLM Client for Local and Cloud Model Support
  priority: medium
  steps: []
  acceptance_criteria:
    - Given LLM_PROVIDER="ollama" the client sends requests to the local server
    - Given LLM_PROVIDER="openai_compatible" the client sends requests to the configured cloud endpoint
    - Changing environment variables switches models without code changes
<<<<<<< HEAD

- id: CR-BUG-02
  title: Fix PyTorch Dependency Resolution in requirements.txt
  priority: high
  steps: []
  acceptance_criteria:
    - pip-audit -r requirements.txt exits with code 0
    - pip install -r requirements.txt installs torch 2.2.2 CPU build
=======
- id: CR-P3-03A
  title: Fix State Propagation from Hierarchical Subgraphs to Parent
  priority: high
  steps: []
  acceptance_criteria:
    - Subgraph final state merges into parent scratchpad
    - Parent graph resumes after subgraph completion
>>>>>>> 84f3b6a8
<|MERGE_RESOLUTION|>--- conflicted
+++ resolved
@@ -40,7 +40,6 @@
     - Given LLM_PROVIDER="ollama" the client sends requests to the local server
     - Given LLM_PROVIDER="openai_compatible" the client sends requests to the configured cloud endpoint
     - Changing environment variables switches models without code changes
-<<<<<<< HEAD
 
 - id: CR-BUG-02
   title: Fix PyTorch Dependency Resolution in requirements.txt
@@ -49,12 +48,10 @@
   acceptance_criteria:
     - pip-audit -r requirements.txt exits with code 0
     - pip install -r requirements.txt installs torch 2.2.2 CPU build
-=======
 - id: CR-P3-03A
   title: Fix State Propagation from Hierarchical Subgraphs to Parent
   priority: high
   steps: []
   acceptance_criteria:
     - Subgraph final state merges into parent scratchpad
-    - Parent graph resumes after subgraph completion
->>>>>>> 84f3b6a8
+    - Parent graph resumes after subgraph completion