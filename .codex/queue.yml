--- conflicted
+++ resolved
@@ -75,7 +75,6 @@
     - trainer raises ConfigurationError if guidance_loss missing
     - CI fails for configs without guidance_loss
     - deprecated emergent files removed
-<<<<<<< HEAD
 - id: CR-001
   title: SkillLibrary-based MemoryManager overhaul
   priority: medium
@@ -117,12 +116,11 @@
   steps: []
   acceptance_criteria:
     - RL training uses Ray RLlib and NVIDIA Isaac Lab
-=======
+
 - id: CR-02
   title: Detailed Implementation of the LLM-Based Auxiliary Guidance Loss
   priority: high
   steps: []
   acceptance_criteria:
     - dataset generation pipeline outputs at least 1000 mappings
-    - training logs show policy_loss and guidance_loss at each step
->>>>>>> 5d681787
+    - training logs show policy_loss and guidance_loss at each step