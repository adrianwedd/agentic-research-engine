- id: CR-P2-01A
  title: Harden LTM Service API with Forgetting Endpoint
  priority: high
  steps: []
  acceptance_criteria:
    - forgetting route deletes a record
    - invalid bodies return 422

- id: P3-15
  title: Integrate graph database for Semantic LTM
  priority: high
  steps:
    - connect LTM service to Neo4j
  acceptance_criteria:
    - semantic facts stored as nodes with relationships

- id: P3-16
  title: Enhance MemoryManager to extract entities for knowledge graph
  priority: high
  steps: []
  acceptance_criteria:
    - Given a verified report containing a relationship statement
    - When the MemoryManager processes the report
    - Then the corresponding nodes and relationship are stored in Semantic LTM

- id: CR-P3-16A
  title: Improve MemoryManager Relation Extraction
  priority: high
  steps: []
  acceptance_criteria:
    - Given the MemoryManager processes complex text
    - When relation extraction completes
    - Then multiple distinct triples are returned

- id: P3-19
  title: Implement a GitHub Search API tool
  priority: medium
  steps: []
  acceptance_criteria:
    - Given a query for a specific open-source library
    - When the GitHub Search tool is called with the query
    - Then it returns a list of relevant repository URLs and descriptions

- id: CR-DEV-01
  title: Implement Pluggable LLM Client for Local and Cloud Model Support
  priority: medium
  steps: []
  acceptance_criteria:
    - Given LLM_PROVIDER="ollama" the client sends requests to the local server
    - Given LLM_PROVIDER="openai_compatible" the client sends requests to the configured cloud endpoint
    - Changing environment variables switches models without code changes

- id: CR-BUG-02
  title: Fix PyTorch Dependency Resolution in requirements.txt
  priority: high
  steps: []
  acceptance_criteria:
    - pip-audit -r requirements.txt exits with code 0
    - pip install -r requirements.txt installs torch 2.2.2 CPU build
- id: CR-P3-03A
  title: Fix State Propagation from Hierarchical Subgraphs to Parent
  priority: high
  steps: []
  acceptance_criteria:
    - Subgraph final state merges into parent scratchpad
    - Parent graph resumes after subgraph completion
- id: CR-ADR-003-IMPL
  title: Enforce LLM-Grounded Communication Paradigm in Training Pipeline
  priority: high
  steps:
    - make guidance_loss mandatory in trainers
    - remove deprecated emergent protocols
    - add CI check for guidance_loss in configs
  acceptance_criteria:
    - trainer raises ConfigurationError if guidance_loss missing
    - CI fails for configs without guidance_loss
    - deprecated emergent files removed
- id: CR-001
  title: SkillLibrary-based MemoryManager overhaul
  priority: medium
  steps: []
  acceptance_criteria:
    - MemoryManager stores skills with policy, embedding and metadata

- id: CR-002
  title: Unsupervised SkillDiscoveryModule
  priority: medium
  steps: []
  acceptance_criteria:
    - URL discovers disentangled skills for the SkillLibrary

- id: CR-003
  title: LLM-guided semantic skill decomposition
  priority: medium
  steps: []
  acceptance_criteria:
    - LLM-generated sub-tasks and rewards stored in skill metadata

- id: CR-004
  title: Hierarchical Policy Executor
  priority: medium
  steps: []
  acceptance_criteria:
    - Manager selects goals and Worker executes skills via HRL

- id: CR-005
  title: Lifelong skill generalization support
  priority: medium
  steps: []
  acceptance_criteria:
    - New skills added without overwriting existing ones

- id: CR-006
  title: Adopt RLlib and Isaac Lab tooling
  priority: medium
  steps: []
  acceptance_criteria:
    - RL training uses Ray RLlib and NVIDIA Isaac Lab

- id: CR-02
  title: Detailed Implementation of the LLM-Based Auxiliary Guidance Loss
  priority: high
  steps: []
  acceptance_criteria:
    - dataset generation pipeline outputs at least 1000 mappings
    - training logs show policy_loss and guidance_loss at each step
- id: CR-03
  title: Enhancement of the Evaluation Framework to Include ZSC, CIC, and Interpretability Metrics
  priority: medium
  steps: []
  acceptance_criteria:
    - Given two agents from separate runs
    - When the evaluation pipeline runs
    - Then the report includes ZSC, CIC, and Interpretability scores
<<<<<<< HEAD

- id: CR-05a
  title: Enforce Agent Sandboxing
  priority: high
  steps:
    - containerize agents with gVisor or Firecracker
    - deny all network egress by default
    - manage sandbox specs via IaC
  acceptance_criteria:
    - Unauthorized network calls are blocked and log SandboxNetworkBlocked
=======
- id: CR-AI-16
  title: Analyse & Enhance Codex Agent Experience
  priority: medium
  steps: []
  acceptance_criteria:
    - Gap analysis report produced
    - Task lifecycle documented with pain points
    - AGENTS.md and codex_tasks logic updated
- id: CR-05c
  title: Enable Continuous Monitoring & Auditing
  priority: medium
  steps: []
  acceptance_criteria:
    - Given an agent issues any tool call
    - When the call completes or is blocked
    - Then a log entry is emitted with timestamp, agent_id, action, intent, and outcome
>>>>>>> f96b9fc4
<|MERGE_RESOLUTION|>--- conflicted
+++ resolved
@@ -132,8 +132,6 @@
     - Given two agents from separate runs
     - When the evaluation pipeline runs
     - Then the report includes ZSC, CIC, and Interpretability scores
-<<<<<<< HEAD
-
 - id: CR-05a
   title: Enforce Agent Sandboxing
   priority: high
@@ -143,7 +141,6 @@
     - manage sandbox specs via IaC
   acceptance_criteria:
     - Unauthorized network calls are blocked and log SandboxNetworkBlocked
-=======
 - id: CR-AI-16
   title: Analyse & Enhance Codex Agent Experience
   priority: medium
@@ -159,5 +156,4 @@
   acceptance_criteria:
     - Given an agent issues any tool call
     - When the call completes or is blocked
-    - Then a log entry is emitted with timestamp, agent_id, action, intent, and outcome
->>>>>>> f96b9fc4
+    - Then a log entry is emitted with timestamp, agent_id, action, intent, and outcome