- acceptance_criteria:
  - something done
  id: CODEX-EXAMPLE-01
  priority: low
  steps:
  - do something
  title: Example task
- acceptance_criteria:
  - Given a recalled plan template exists
  - When a similar query is submitted
  - Then the resulting plan has fewer nodes than the baseline
  id: P3-TEST-01
  notes: '`services/tool_registry/__init__.py` uses `datetime.utcnow()` which is deprecated
    in Python 3.12. Replace with `datetime.now(datetime.UTC)` to ensure timezone-aware
    timestamps.'
  priority: medium
  status: open
  steps:
  - Investigate Supervisor merging logic
  - Add regression test for plan length reduction
  title: Replace deprecated utcnow usage
- acceptance_criteria:
  - RL training uses Ray RLlib and NVIDIA Isaac Lab
  id: CR-006
  priority: medium
  steps: []
  title: Adopt RLlib and Isaac Lab tooling
- acceptance_criteria:
  - docs/change-requests.md aggregates suggestions by topic
  - codex_tasks.md references this issue
  id: CODEX-CR-COLLECT-02
  issue: TBD
  priority: low
  steps: []
  title: Consolidate scattered change-request suggestions
- acceptance_criteria:
  - Overlapping entries are consolidated in codex_tasks.md
  - docs/change-requests.md notes consolidation date
  - Issue link is recorded here
  id: CODEX-CR-RATIONALISE-03
  issue: TBD
  priority: low
  steps: []
  title: Rationalise overlap between change_requests.md and codex_tasks.md
- acceptance_criteria:
  - Gap analysis report produced
  - Task flow diagram with pain points
  - AGENTS.md and codex_tasks updated with examples and new metadata support
  id: CR-AI-16
  priority: medium
  steps:
  - Audit AGENTS.md against runtime behaviors
  - Trace task lifecycle from queue to completion
  - Propose doc updates and logic refinements
  title: Analyse & Enhance Codex Agent Experience
- acceptance_criteria:
  - Given an agent issues any tool call
  - When the call completes or is blocked
  - Then a log entry is emitted with timestamp, agent_id, action, intent, and outcome
  id: CR-05c
  priority: medium
  steps: []
  title: Enable Continuous Monitoring & Auditing
- acceptance_criteria:
  - All @pytest.mark.core tests (including sandbox) pass under the parallel runner.
  - optional and integration tests continue to pass in their respective CI jobs.
  id: CR-05b-04
  priority: low
  steps:
  - Rerun `test_sandbox.py` under the new core suite to confirm sandbox isolation
    and timeouts still work.
  - Execute the 'optional' and 'integration' markers locally and in CI to catch any
    regressions in slow or optional tests.
  - Fix any failures (e.g. missing fixtures, new dependency issues, or timeouts).
  title: Verify sandbox and optional-suite stability post-migration
- acceptance_criteria:
  - Planner queries the reputation API before assigning tasks
  - Weighted sum considers reputation score, token cost and load
  id: CR-04
  priority: medium
  steps:
  - integrate Planner with Reputation Service via GET /v1/reputation/query
  - compute weighted utility using reputation, cost, and current load
  - allocate tasks to maximize utility
  title: Agent Modification - Planner Agent Enhancement
- acceptance_criteria:
  - Edges and nodes styled based on agent-provided confidence scores
  - Agent's primary intended plan visually distinct
  - Selecting a belief node reveals the evidence chain
  id: CR-1.2
  priority: medium
  steps: []
  title: Uncertainty & Intent Display
- acceptance_criteria:
  - A "What-If" mode can be toggled on, creating a non-destructive simulation environment.
  - Within this mode, operators can modify plan parameters and trigger a re-simulation.
  - The UI displays the original and simulated plans side-by-side with updated KPIs.
  - Simulation logs are kept separate from the primary execution logs.
  id: CR-1.3
  priority: medium
  steps: []
  title: What-If Simulation Mode
- acceptance_criteria:
  - All services run under FastAPI with no blocking calls
  - Existing endpoints behave identically
  id: CR-P4-01A
  priority: high
  steps:
  - Replace HTTPServer usage in ToolRegistryServer and LTMServiceServer with FastAPI
    apps
  - Update docker-compose and helm charts to launch uvicorn workers
  title: Complete FastAPI migration for all services
- acceptance_criteria:
  - CI test passes showing cache hit/miss counts
  id: CR-P4-02A
  priority: medium
  steps:
  - Generate enough unique texts to exceed EMBED_CACHE_SIZE
  - Assert cache size is capped and LRU eviction occurs
  title: Add CI smoke test for embedding cache eviction
- acceptance_criteria:
  - monitoring service emits cpu_usage and memory_usage metrics
  id: CR-P4-03A
  priority: high
  steps:
  - Integrate psutil to record process CPU and RSS values
  - Export metrics through OpenTelemetry
  title: Expose CPU and memory metrics via SystemMonitor
- acceptance_criteria:
  - Invalid inputs are logged with timestamp and caller information
  id: CR-P4-04A
  priority: medium
  steps:
  - Update validate_path_or_url to log InputValidationError details
  - Add unit test verifying log output
  title: Log invalid path and URL validation attempts
- acceptance_criteria:
  - Tasks are routed to specialized agents when available
  id: CR-P4-05A
  priority: high
  steps:
  - Store agent skill metadata in ProceduralMemoryService
  - Modify Supervisor to choose the best-matching specialist
  title: Implement specialist agent selection logic
- acceptance_criteria:
  - New tests fail on regression and pass on baseline implementation
  id: CR-P4-06A
  priority: medium
  steps:
  - Add integration tests covering FM-1.3, FM-2.4, and FM-3.3 scenarios
  title: Implement MAST tests for Step Repetition, Information Withholding, and Incorrect
    Verification
- acceptance_criteria:
  - Agents can run parameterized SQL queries through the registry
  id: CR-P4-07A
  priority: medium
  steps:
  - Implement connectors for SQLite and PostgreSQL
  - Register tools with appropriate RBAC rules
  title: Add SQL query tool connectors to Tool Registry
- acceptance_criteria:
  - New document linked from mkdocs navigation
  id: CR-P4-08A
  priority: low
  steps:
  - Summarize proposed data model and API
  - Add research report under docs/research/
  title: Document spatio-temporal memory research findings
- acceptance_criteria:
  - Onboarding guide includes caching configuration section
  id: CR-P4-09A
  priority: low
  steps:
  - Explain EMBED_CACHE_SIZE and caching benefits
  - Reference scripts/agent-setup.sh for environment setup
  title: Update onboarding docs with embedding cache guidance
- acceptance_criteria:
  - Specialist agent receives a tagged task when its specialization score is highest
  - Generalist agent used when no specialist exceeds threshold
  id: CR-P4-07R
  priority: high
  steps: []
  title: Add Neo4j consolidation for semantic memory
- acceptance_criteria:
  - SELECT queries on SQLite return DataFrame results
  - Parameterized queries on Postgres return correct results
  id: CR-P4-17R
  priority: medium
  steps:
  - Implement SqliteQueryTool and PostgresQueryTool classes
  - Register tools in the registry with RBAC roles
  - Add tests spinning up SQLite and Postgres instances
  title: Add Specialized DB Connectors
- acceptance_criteria:
  - Evaluator persists structured critique records after each run
  - Retrieval API returns relevant risk cases for new prompts
  id: CR-2.1
  priority: high
  steps:
  - Add dedicated storage for Evaluator risk cases
  - Serialize past critiques with metadata for retrieval
  - Expose memory operations via LTM service
  title: Implement AgentAuditor experiential memory
- acceptance_criteria:
  - Given a prompt similar to a stored risk case
  - When the Evaluator runs
  - Then its critique references the prior case
  id: CR-2.2
  priority: high
  steps:
  - Retrieve top past cases from experiential memory
  - Inject retrieved examples into Evaluator reasoning chain
  - Tune prompt to use Chain-of-Thought with references
  title: Integrate RAG-based recall in Evaluator
- acceptance_criteria:
  - Unauthorized requests to Evaluator endpoints return 401
  - Authorized calls succeed with token-based authentication
  id: CR-2.3
  priority: high
  steps:
  - Require OAuth token on all Evaluator service endpoints
  - Validate tokens before processing any request
  - Update client agents to include authentication headers
  title: Secure Evaluator API authentication
- acceptance_criteria:
  - Security Agent returns a numeric credibility score for any agent id
  - Scores update based on recent behavior metrics
  id: CR-3.1
  priority: high
  steps:
  - Implement service calculating real-time reputation vectors
  - Maintain credibility score per agent in shared store
  - Expose score query API to orchestration engine
  title: Deploy Security Agent with credibility scoring
- acceptance_criteria:
  - Low-credibility agents have reduced influence on final output
  - Aggregation tests demonstrate score-weighted decisions
  id: CR-3.2
  priority: high
  steps:
  - Modify output aggregator to weight contributions by credibility score
  - Update documentation and tests for new weighting logic
  title: Integrate credibility-aware aggregation
- acceptance_criteria:
  - Sudden spikes in traffic trigger anomaly alerts
  - Logged alerts include offending agent ids and timestamps
  id: CR-3.3
  priority: high
  steps:
  - Stream group chat traffic to Security Agent
  - Detect deviations in message frequency or size
  - Raise alerts for suspected covert channels
  title: Monitor inter-agent communication for anomalies
- acceptance_criteria:
  - Ingestion from untrusted sources is rejected with an error
  - Audit log records decision with source reputation value
  id: CR-4.1
  priority: high
  steps:
  - Implement reputation checks for external data sources
  - Block ingestion when source score falls below threshold
  - Log verification outcomes for auditing
  title: Verify source credibility on LTM ingestion
- acceptance_criteria:
  - Retrieval filter removes AGENTPOISON-style backdoor prompts
  - Sanitized documents pass subsequent safety checks
  id: CR-4.2
  priority: high
  steps:
  - Sanitize documents after retrieval from LTM
  - Strip or quarantine suspicious payloads before agent use
  title: Add retrieval-time filtering for LTM
- acceptance_criteria:
  - Embedding monitor reports unusual data points
  - Alerts include reference to offending record ids
  id: CR-4.3
  priority: high
  steps:
  - Periodically scan embedding space for outlier clusters
  - Flag anomalies for manual review and potential purge
  title: Continuous anomaly detection on LTM embeddings
- acceptance_criteria:
  - High-risk operations route through Dual LLM sandbox
  - Documentation outlines quarantine vs privileged responsibilities
  id: CR-5.1
  priority: high
  steps:
  - Separate privileged and quarantined agents for risky tasks
  - Document pattern in architecture guides
  - Enforce separation in orchestration logic
  title: Formalize Dual LLM sandbox pattern
- acceptance_criteria:
  - Protocol compliance checks pass during integration tests
  - Violations trigger security alerts with message details
  id: CR-5.2
  priority: high
  steps:
  - Audit inter-agent messaging for adherence to defined schema
  - Block or log any attempt to use emergent private languages
  title: Enforce LLM-grounded communication protocols
  id: CR-001
  priority: medium
  steps:
  - Design SkillLibrary schema with policy, representation and metadata fields
  - Refactor MemoryManager to use the SkillLibrary for storage and retrieval
  - Implement semantic lookup APIs by embedding or metadata filters
  - Ensure compatibility with episodic and semantic memory modules
  - Add unit tests and update documentation
  acceptance_criteria:
  - MemoryManager stores skills with policy, embedding and metadata
  - SkillLibrary exposes vector and metadata query endpoints
  title: SkillLibrary-based MemoryManager overhaul
- acceptance_criteria:
  - URL discovers disentangled skills for the SkillLibrary
  id: CR-002
  priority: medium
  steps:
  - Research and select a URL framework focusing on the DUSDi algorithm
  - Integrate environment interface for reward-free exploration
  - Implement mutual-information objective for disentangled skill learning
  - Store discovered skills and metadata in the SkillLibrary
  - Evaluate diversity and disentanglement metrics
  title: Unsupervised SkillDiscoveryModule
- acceptance_criteria:
  - LLM-generated sub-tasks and rewards stored in skill metadata
  id: CR-003
  priority: medium
  steps:
  - Define interface and prompt templates for the LLM to describe sub-tasks
  - Translate LLM output into reward functions and termination conditions
  - Integrate L2S/LDSC framework to generate structured skill specs
  - Persist semantic scaffolding in skill metadata
  - Test with sample tasks and refine prompts
  title: LLM-guided semantic skill decomposition
- acceptance_criteria:
  - Manager selects goals and Worker executes skills via HRL
  id: CR-004
  priority: medium
  steps:
  - Design two-level FuN architecture with Manager and Worker policies
  - Implement goal-conditioned Worker using intrinsic rewards
  - Sequence skills using SkillLibrary embeddings for goal selection
  - Validate integration with MemoryManager and other modules
  - Add integration tests for long-horizon tasks
  title: Hierarchical Policy Executor
- acceptance_criteria:
  - New skills added without overwriting existing ones
  id: CR-005
  priority: medium
  steps:
  - Diversify training environments to learn invariant features
  - Freeze existing skills and modularize SkillLibrary for expansion
  - Compose new skills via Primitive Prompt Learning
  - Continuously evaluate transfer and generalization
  title: Lifelong skill generalization support
- acceptance_criteria:
  - Service blocks unsafe prompts and masks sensitive data
  - Audit logs capture original prompt and moderation result
  id: CR-EA-01
  priority: medium
  steps:
  - Define HTTP API for input/output validation
  - Implement prompt injection and PII detection
  - Record all moderation actions in an audit log
  title: Implement Guardrail Orchestration Service
- acceptance_criteria:
  - Safeguard agent logs blocked actions with reasons
  - High-risk events generate notifications for human oversight
  id: CR-EA-02
  priority: medium
  steps:
  - Monitor inter-agent messages and tool usage
  - Enforce policy manifest to block unsafe actions
  - Escalate high-risk events for human review
  title: Develop Parallel Safeguard Agent
- acceptance_criteria:
  - Repository contains constitution.yaml with approved principles
  - Council meeting notes archived for traceability
  id: CR-EA-03
  priority: medium
  steps:
  - Convene AI Safety Council to draft principles
  - Convert principles into machine-readable rules
  - Store constitution in version control
  title: Formalize System Constitution
- acceptance_criteria:
  - Training pipeline uses constitution for feedback generation
  - Reward model artifacts saved with version and config metadata
  id: CR-EA-04
  priority: medium
  steps:
  - Integrate constitution-based self-critique in supervised phase
  - Collect preference data via Safeguard agent scoring
  - Train preference model as reward function
  title: Re-architect RLAIF Loop for Constitutional Alignment
- acceptance_criteria:
  - Benchmark pipeline runs in CI with summary metrics
  - Alerts trigger when harmfulness exceeds threshold
  id: CR-EA-05
  priority: medium
  steps:
  - Generate adversarial prompts automatically
  - Score outputs with LLM-as-judge for harmfulness and neutrality
  - Track metrics over time and report regressions
  title: Establish Continuous Adversarial Benchmarking
- acceptance_criteria:
  - Assurance plan stored in docs/governance contains evidence map
  - Review log shows at least one completed assurance meeting
  id: CR-EA-06
  priority: medium
  steps:
  - Create AI Assurance Plan linking artifacts from CR-EA tasks
  - Schedule quarterly reviews and update evidence mapping
  - Document risk management decisions
  title: Adopt Formal AI Assurance Lifecycle
- acceptance_criteria:
  - given multilingual data
  - when ingested
  - then equivalent entities are linked via owl:sameAs
  id: RE-06
  priority: medium
  steps:
  - implement translation layer in KG ingestion
  - align entities across languages
  title: Enable Cross-Lingual Knowledge-Graph Support
- acceptance_criteria:
  - memory writes add calibrated noise
  - integration tests verify privacy budget accounting
  id: RE-07
  priority: medium
  steps:
  - add DP mechanisms to LTM writes
  - expose configuration for epsilon values
  title: Deploy Differential-Privacy LTM Architecture
- acceptance_criteria:
  - Given an active run, when the dashboard loads, then the execution graph is displayed
  - Metrics update live and clicking a node shows its detailed metrics
  id: FI-01
  priority: medium
  steps:
  - Build a web-based UI to visualize the agent execution graph in real time
  - Stream tracing events to update node status and metrics
  - Provide drill-down views for individual node performance
  title: Add Interactive Graph Monitoring Dashboard
- acceptance_criteria:
  - Tools installed as plugins are auto-discovered on startup
  - Example plugin registers successfully without code changes
  id: FI-02
  priority: medium
  steps:
  - Define entry-point interface for external tool plugins
  - Load plugins dynamically during registry startup
  - Document plugin creation with an example package
  title: Implement Plugin Architecture for Tool Registry
- acceptance_criteria:
  - Agents send and receive events through the message bus
  - Failed deliveries are retried until acknowledged
  id: FI-03
  priority: medium
  steps:
  - Add NATS or similar message bus for async task events
  - Update orchestration engine to publish and subscribe to events
  - Add tests verifying message delivery and retries
  title: Integrate Message Bus for Inter-Agent Communication
- acceptance_criteria:
<<<<<<< HEAD
  - Provenance query returns full history for a memory id
  - CI tests verify metadata recorded on ingestion
  id: CR-5.3
  priority: high
  steps:
  - Track origin and transformations of data stored in LTM
  - Persist provenance metadata alongside memory records
  - Provide API to query provenance for any item
  title: Implement ML-BOM data provenance tracking
=======
  - Documentation builds successfully
  - Readers can follow the steps to create a new agent folder with working config
  id: FI-04
  priority: medium
  steps:
  - Create a "Contributing Agents" section in docs
  - Document the folder structure, config.yml, and prompt.tpl.md
  - Provide a minimal example of creating a custom agent
  title: Add Documentation on Extending Agents
- acceptance_criteria:
  - All new tests pass under `pytest -q`
  - Edge routing and recovery scenarios are validated
  id: FI-05
  priority: medium
  steps:
  - Review current integration test coverage
  - Add test cases for edge routing and failure recovery
  - Use `pytest -q` to run and verify new tests
  title: Enhance Integration Tests for Orchestration Engine
- acceptance_criteria:
  - Middleware logs errors with useful context
  - README shows how to enable/disable the middleware
  id: FI-06
  priority: low
  steps:
  - Implement middleware to capture unhandled exceptions in agent flows
  - Format logs with structured data for better tracing
  - Update the README with configuration instructions
  title: Introduce Error Logging Middleware
>>>>>>> 7d4da209
<|MERGE_RESOLUTION|>--- conflicted
+++ resolved
@@ -463,7 +463,6 @@
   - Add tests verifying message delivery and retries
   title: Integrate Message Bus for Inter-Agent Communication
 - acceptance_criteria:
-<<<<<<< HEAD
   - Provenance query returns full history for a memory id
   - CI tests verify metadata recorded on ingestion
   id: CR-5.3
@@ -473,7 +472,6 @@
   - Persist provenance metadata alongside memory records
   - Provide API to query provenance for any item
   title: Implement ML-BOM data provenance tracking
-=======
   - Documentation builds successfully
   - Readers can follow the steps to create a new agent folder with working config
   id: FI-04
@@ -502,5 +500,4 @@
   - Implement middleware to capture unhandled exceptions in agent flows
   - Format logs with structured data for better tracing
   - Update the README with configuration instructions
-  title: Introduce Error Logging Middleware
->>>>>>> 7d4da209
+  title: Introduce Error Logging Middleware