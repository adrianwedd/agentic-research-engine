- acceptance_criteria:
  - something done
  id: CODEX-EXAMPLE-01
  priority: low
  steps:
  - do something
  title: Example task
- acceptance_criteria:
  - Given a recalled plan template exists
  - When a similar query is submitted
  - Then the resulting plan has fewer nodes than the baseline
  id: P3-TEST-01
  notes: '`services/tool_registry/__init__.py` uses `datetime.utcnow()` which is deprecated
    in Python 3.12. Replace with `datetime.now(datetime.UTC)` to ensure timezone-aware
    timestamps.'
  priority: medium
  status: open
  steps:
  - Investigate Supervisor merging logic
  - Add regression test for plan length reduction
  title: Replace deprecated utcnow usage
- acceptance_criteria:
  - RL training uses Ray RLlib and NVIDIA Isaac Lab
  id: CR-006
  priority: medium
  steps: []
  title: Adopt RLlib and Isaac Lab tooling
- acceptance_criteria:
  - docs/change-requests.md aggregates suggestions by topic
  - codex_tasks.md references this issue
  id: CODEX-CR-COLLECT-02
  issue: TBD
  priority: low
  steps: []
  title: Consolidate scattered change-request suggestions
- acceptance_criteria:
  - Overlapping entries are consolidated in codex_tasks.md
  - docs/change-requests.md notes consolidation date
  - Issue link is recorded here
  id: CODEX-CR-RATIONALISE-03
  issue: TBD
  priority: low
  steps: []
  title: Rationalise overlap between change_requests.md and codex_tasks.md
- acceptance_criteria:
  - Gap analysis report produced
  - Task flow diagram with pain points
  - AGENTS.md and codex_tasks updated with examples and new metadata support
  id: CR-AI-16
  priority: medium
  steps:
  - Audit AGENTS.md against runtime behaviors
  - Trace task lifecycle from queue to completion
  - Propose doc updates and logic refinements
  title: Analyse & Enhance Codex Agent Experience
- acceptance_criteria:
  - Given an agent issues any tool call
  - When the call completes or is blocked
  - Then a log entry is emitted with timestamp, agent_id, action, intent, and outcome
  id: CR-05c
  priority: medium
  steps: []
  title: Enable Continuous Monitoring & Auditing
- acceptance_criteria:
  - All @pytest.mark.core tests (including sandbox) pass under the parallel runner.
  - optional and integration tests continue to pass in their respective CI jobs.
  id: CR-05b-04
  priority: low
  steps:
  - Rerun `test_sandbox.py` under the new core suite to confirm sandbox isolation
    and timeouts still work.
  - Execute the 'optional' and 'integration' markers locally and in CI to catch any
    regressions in slow or optional tests.
  - Fix any failures (e.g. missing fixtures, new dependency issues, or timeouts).
  title: Verify sandbox and optional-suite stability post-migration
- acceptance_criteria:
  - Planner queries the reputation API before assigning tasks
  - Weighted sum considers reputation score, token cost and load
  id: CR-04
  priority: medium
  steps:
  - integrate Planner with Reputation Service via GET /v1/reputation/query
  - compute weighted utility using reputation, cost, and current load
  - allocate tasks to maximize utility
  title: Agent Modification - Planner Agent Enhancement
- acceptance_criteria:
  - Edges and nodes styled based on agent-provided confidence scores
  - Agent's primary intended plan visually distinct
  - Selecting a belief node reveals the evidence chain
  id: CR-1.2
  priority: medium
  steps: []
  title: Uncertainty & Intent Display
- acceptance_criteria:
  - A "What-If" mode can be toggled on, creating a non-destructive simulation environment.
  - Within this mode, operators can modify plan parameters and trigger a re-simulation.
  - The UI displays the original and simulated plans side-by-side with updated KPIs.
  - Simulation logs are kept separate from the primary execution logs.
  id: CR-1.3
  priority: medium
  steps: []
  title: What-If Simulation Mode
- acceptance_criteria:
  - All services run under FastAPI with no blocking calls
  - Existing endpoints behave identically
  id: CR-P4-01A
  priority: high
  steps:
  - Replace HTTPServer usage in ToolRegistryServer and LTMServiceServer with FastAPI
    apps
  - Update docker-compose and helm charts to launch uvicorn workers
  title: Complete FastAPI migration for all services
- acceptance_criteria:
  - CI test passes showing cache hit/miss counts
  id: CR-P4-02A
  priority: medium
  steps:
  - Generate enough unique texts to exceed EMBED_CACHE_SIZE
  - Assert cache size is capped and LRU eviction occurs
  title: Add CI smoke test for embedding cache eviction
- acceptance_criteria:
  - monitoring service emits cpu_usage and memory_usage metrics
  id: CR-P4-03A
  priority: high
  steps:
  - Integrate psutil to record process CPU and RSS values
  - Export metrics through OpenTelemetry
  title: Expose CPU and memory metrics via SystemMonitor
- acceptance_criteria:
  - Invalid inputs are logged with timestamp and caller information
  id: CR-P4-04A
  priority: medium
  steps:
  - Update validate_path_or_url to log InputValidationError details
  - Add unit test verifying log output
  title: Log invalid path and URL validation attempts
- acceptance_criteria:
  - Tasks are routed to specialized agents when available
  id: CR-P4-05A
  priority: high
  steps:
  - Store agent skill metadata in ProceduralMemoryService
  - Modify Supervisor to choose the best-matching specialist
  title: Implement specialist agent selection logic
- acceptance_criteria:
  - New tests fail on regression and pass on baseline implementation
  id: CR-P4-06A
  priority: medium
  steps:
  - Add integration tests covering FM-1.3, FM-2.4, and FM-3.3 scenarios
  title: Implement MAST tests for Step Repetition, Information Withholding, and Incorrect
    Verification
- acceptance_criteria:
  - Agents can run parameterized SQL queries through the registry
  id: CR-P4-07A
  priority: medium
  steps:
  - Implement connectors for SQLite and PostgreSQL
  - Register tools with appropriate RBAC rules
  title: Add SQL query tool connectors to Tool Registry
- acceptance_criteria:
  - New document linked from mkdocs navigation
  id: CR-P4-08A
  priority: low
  steps:
  - Summarize proposed data model and API
  - Add research report under docs/research/
  title: Document spatio-temporal memory research findings
- acceptance_criteria:
  - Onboarding guide includes caching configuration section
  id: CR-P4-09A
  priority: low
  steps:
  - Explain EMBED_CACHE_SIZE and caching benefits
  - Reference scripts/agent-setup.sh for environment setup
  title: Update onboarding docs with embedding cache guidance
- acceptance_criteria:
  - Specialist agent receives a tagged task when its specialization score is highest
  - Generalist agent used when no specialist exceeds threshold
  id: CR-P4-07R
  priority: high
  steps: []
  title: Add Neo4j consolidation for semantic memory
- acceptance_criteria:
  - SELECT queries on SQLite return DataFrame results
  - Parameterized queries on Postgres return correct results
  id: CR-P4-17R
  priority: medium
  steps:
  - Implement SqliteQueryTool and PostgresQueryTool classes
  - Register tools in the registry with RBAC roles
  - Add tests spinning up SQLite and Postgres instances
  title: Add Specialized DB Connectors
- acceptance_criteria:
<<<<<<< HEAD
  - Evaluator persists structured critique records after each run
  - Retrieval API returns relevant risk cases for new prompts
  id: CR-2.1
  priority: high
  steps:
  - Add dedicated storage for Evaluator risk cases
  - Serialize past critiques with metadata for retrieval
  - Expose memory operations via LTM service
  title: Implement AgentAuditor experiential memory
- acceptance_criteria:
  - Given a prompt similar to a stored risk case
  - When the Evaluator runs
  - Then its critique references the prior case
  id: CR-2.2
  priority: high
  steps:
  - Retrieve top past cases from experiential memory
  - Inject retrieved examples into Evaluator reasoning chain
  - Tune prompt to use Chain-of-Thought with references
  title: Integrate RAG-based recall in Evaluator
- acceptance_criteria:
  - Unauthorized requests to Evaluator endpoints return 401
  - Authorized calls succeed with token-based authentication
  id: CR-2.3
  priority: high
  steps:
  - Require OAuth token on all Evaluator service endpoints
  - Validate tokens before processing any request
  - Update client agents to include authentication headers
  title: Secure Evaluator API authentication
- acceptance_criteria:
  - Security Agent returns a numeric credibility score for any agent id
  - Scores update based on recent behavior metrics
  id: CR-3.1
  priority: high
  steps:
  - Implement service calculating real-time reputation vectors
  - Maintain credibility score per agent in shared store
  - Expose score query API to orchestration engine
  title: Deploy Security Agent with credibility scoring
- acceptance_criteria:
  - Low-credibility agents have reduced influence on final output
  - Aggregation tests demonstrate score-weighted decisions
  id: CR-3.2
  priority: high
  steps:
  - Modify output aggregator to weight contributions by credibility score
  - Update documentation and tests for new weighting logic
  title: Integrate credibility-aware aggregation
- acceptance_criteria:
  - Sudden spikes in traffic trigger anomaly alerts
  - Logged alerts include offending agent ids and timestamps
  id: CR-3.3
  priority: high
  steps:
  - Stream group chat traffic to Security Agent
  - Detect deviations in message frequency or size
  - Raise alerts for suspected covert channels
  title: Monitor inter-agent communication for anomalies
- acceptance_criteria:
  - Ingestion from untrusted sources is rejected with an error
  - Audit log records decision with source reputation value
  id: CR-4.1
  priority: high
  steps:
  - Implement reputation checks for external data sources
  - Block ingestion when source score falls below threshold
  - Log verification outcomes for auditing
  title: Verify source credibility on LTM ingestion
- acceptance_criteria:
  - Retrieval filter removes AGENTPOISON-style backdoor prompts
  - Sanitized documents pass subsequent safety checks
  id: CR-4.2
  priority: high
  steps:
  - Sanitize documents after retrieval from LTM
  - Strip or quarantine suspicious payloads before agent use
  title: Add retrieval-time filtering for LTM
- acceptance_criteria:
  - Embedding monitor reports unusual data points
  - Alerts include reference to offending record ids
  id: CR-4.3
  priority: high
  steps:
  - Periodically scan embedding space for outlier clusters
  - Flag anomalies for manual review and potential purge
  title: Continuous anomaly detection on LTM embeddings
- acceptance_criteria:
  - High-risk operations route through Dual LLM sandbox
  - Documentation outlines quarantine vs privileged responsibilities
  id: CR-5.1
  priority: high
  steps:
  - Separate privileged and quarantined agents for risky tasks
  - Document pattern in architecture guides
  - Enforce separation in orchestration logic
  title: Formalize Dual LLM sandbox pattern
- acceptance_criteria:
  - Protocol compliance checks pass during integration tests
  - Violations trigger security alerts with message details
  id: CR-5.2
  priority: high
  steps:
  - Audit inter-agent messaging for adherence to defined schema
  - Block or log any attempt to use emergent private languages
  title: Enforce LLM-grounded communication protocols
- acceptance_criteria:
  - Provenance query returns full history for a memory id
  - CI tests verify metadata recorded on ingestion
  id: CR-5.3
  priority: high
  steps:
  - Track origin and transformations of data stored in LTM
  - Persist provenance metadata alongside memory records
  - Provide API to query provenance for any item
  title: Implement ML-BOM data provenance tracking
=======
  - MemoryManager stores skills with policy, embedding and metadata
  id: CR-001
  priority: medium
  steps:
  - Design SkillLibrary schema with policy, representation and metadata fields
  - Refactor MemoryManager to use the SkillLibrary for storage and retrieval
  - Implement semantic lookup APIs by embedding or metadata filters
  - Ensure compatibility with episodic and semantic memory modules
  - Add unit tests and update documentation
  title: SkillLibrary-based MemoryManager overhaul
- acceptance_criteria:
  - URL discovers disentangled skills for the SkillLibrary
  id: CR-002
  priority: medium
  steps:
  - Research and select a URL framework focusing on the DUSDi algorithm
  - Integrate environment interface for reward-free exploration
  - Implement mutual-information objective for disentangled skill learning
  - Store discovered skills and metadata in the SkillLibrary
  - Evaluate diversity and disentanglement metrics
  title: Unsupervised SkillDiscoveryModule
- acceptance_criteria:
  - LLM-generated sub-tasks and rewards stored in skill metadata
  id: CR-003
  priority: medium
  steps:
  - Define interface and prompt templates for the LLM to describe sub-tasks
  - Translate LLM output into reward functions and termination conditions
  - Integrate L2S/LDSC framework to generate structured skill specs
  - Persist semantic scaffolding in skill metadata
  - Test with sample tasks and refine prompts
  title: LLM-guided semantic skill decomposition
- acceptance_criteria:
  - Manager selects goals and Worker executes skills via HRL
  id: CR-004
  priority: medium
  steps:
  - Design two-level FuN architecture with Manager and Worker policies
  - Implement goal-conditioned Worker using intrinsic rewards
  - Sequence skills using SkillLibrary embeddings for goal selection
  - Validate integration with MemoryManager and other modules
  - Add integration tests for long-horizon tasks
  title: Hierarchical Policy Executor
- acceptance_criteria:
  - New skills added without overwriting existing ones
  id: CR-005
  priority: medium
  steps:
  - Diversify training environments to learn invariant features
  - Freeze existing skills and modularize SkillLibrary for expansion
  - Compose new skills via Primitive Prompt Learning
  - Continuously evaluate transfer and generalization
  title: Lifelong skill generalization support
>>>>>>> 062cee43
<|MERGE_RESOLUTION|>--- conflicted
+++ resolved
@@ -192,7 +192,6 @@
   - Add tests spinning up SQLite and Postgres instances
   title: Add Specialized DB Connectors
 - acceptance_criteria:
-<<<<<<< HEAD
   - Evaluator persists structured critique records after each run
   - Retrieval API returns relevant risk cases for new prompts
   id: CR-2.1
@@ -309,7 +308,7 @@
   - Persist provenance metadata alongside memory records
   - Provide API to query provenance for any item
   title: Implement ML-BOM data provenance tracking
-=======
+
   - MemoryManager stores skills with policy, embedding and metadata
   id: CR-001
   priority: medium
@@ -362,5 +361,4 @@
   - Freeze existing skills and modularize SkillLibrary for expansion
   - Compose new skills via Primitive Prompt Learning
   - Continuously evaluate transfer and generalization
-  title: Lifelong skill generalization support
->>>>>>> 062cee43
+  title: Lifelong skill generalization support