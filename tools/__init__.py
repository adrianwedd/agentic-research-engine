"""Tool package exposing callable wrappers for external services."""

<<<<<<< HEAD
from .ltm_client import consolidate_memory, retrieve_memory

__all__ = [
    "consolidate_memory",
    "retrieve_memory",
]
=======
from .pdf_reader import pdf_extract
from .web_search import web_search

__all__ = ["web_search", "pdf_extract"]
>>>>>>> a021e5ab
<|MERGE_RESOLUTION|>--- conflicted
+++ resolved
@@ -1,15 +1,14 @@
 """Tool package exposing callable wrappers for external services."""
 
-<<<<<<< HEAD
 from .ltm_client import consolidate_memory, retrieve_memory
+from .pdf_reader import pdf_extract
+from .web_search import web_search
 
 __all__ = [
     "consolidate_memory",
     "retrieve_memory",
+    "web_search", 
+    "pdf_extract"
 ]
-=======
-from .pdf_reader import pdf_extract
-from .web_search import web_search
 
-__all__ = ["web_search", "pdf_extract"]
->>>>>>> a021e5ab
+
