"""Tool package exposing callable wrappers for external services."""

from . import web_search
from .ltm_client import consolidate_memory, retrieve_memory
from .pdf_reader import pdf_extract
<<<<<<< HEAD
=======

>>>>>>> 12682053

__all__ = [
    "consolidate_memory",
    "retrieve_memory",
<<<<<<< HEAD
    "web_search",
    "pdf_extract",
]
=======
    "pdf_extract",
    "web_search",
]
>>>>>>> 12682053
<|MERGE_RESOLUTION|>--- conflicted
+++ resolved
@@ -3,20 +3,10 @@
 from . import web_search
 from .ltm_client import consolidate_memory, retrieve_memory
 from .pdf_reader import pdf_extract
-<<<<<<< HEAD
-=======
-
->>>>>>> 12682053
 
 __all__ = [
     "consolidate_memory",
     "retrieve_memory",
-<<<<<<< HEAD
     "web_search",
-    "pdf_extract",
-]
-=======
-    "pdf_extract",
-    "web_search",
-]
->>>>>>> 12682053
+    "pdf_extract"
+]