permissions:
  WebResearcher:
    - web_search
<<<<<<< HEAD
  MemoryManager:
    - consolidate_memory
    - retrieve_memory
=======
    - pdf_extract
>>>>>>> a021e5ab
<|MERGE_RESOLUTION|>--- conflicted
+++ resolved
@@ -1,10 +1,7 @@
 permissions:
   WebResearcher:
     - web_search
-<<<<<<< HEAD
+    - pdf_extract
   MemoryManager:
     - consolidate_memory
     - retrieve_memory
-=======
-    - pdf_extract
->>>>>>> a021e5ab
