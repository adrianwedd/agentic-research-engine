
# Security Guidelines

<<<<<<< HEAD
This guide describes how to monitor RBAC failures in the Tool Registry.

## Viewing RBAC Logs

`ToolRegistryServer` logs every failed authorization attempt as a JSON record. Run the server normally and check its standard logs or your configured log aggregator.

Example log entry:

```json
{"timestamp": "2024-01-01T12:00:00Z", "role": "Supervisor", "tool": "dummy", "client_ip": "127.0.0.1", "path": "/tool?agent=Supervisor&name=dummy", "error": "Role 'Supervisor' cannot access tool 'dummy'"}
```

Fields:

- `timestamp` – UTC time of the request
- `role` – agent role making the request
- `tool` – requested tool name
- `client_ip` – IP address of the client
- `path` – HTTP path and query
- `error` – reason access was denied

Use `docker compose logs tool-registry` or your monitoring backend to search for these records and audit failed access attempts.



This document outlines how to handle secrets and API keys for the agentic-research-engine.
=======
This document outlines security practices for the Agentic Research Engine.

## Dependency Audit Schedule

To monitor third-party vulnerabilities, a weekly audit runs on the first business day (Monday) of each week.

1. **Update dependencies**
   - Run `pip install --upgrade -r requirements.txt` to update packages.
   - Commit any changes to `requirements.txt` or generated lock files.
2. **Run the scan**
   - Execute `pip-audit -r requirements.txt -o pip_audit_report.json`.
   - Review the report for new vulnerabilities.
3. **Triage findings**
   - Open or update an issue summarizing any new CVEs and plan remediation.
   - If no issues are found, note the successful audit in the issue tracker.

Push the updates and open a pull request to trigger CI. The scheduled workflow runs `pip-audit` automatically and creates an issue if new vulnerabilities are detected.

>>>>>>> abaf0762

## Secrets Management

The project uses external APIs for web search and fact checking. The corresponding keys (`SEARCH_API_KEY` and `FACT_CHECK_API_KEY`) must never be committed to the repository.
Store these values in a dedicated secrets manager such as **HashiCorp Vault**, **AWS Secrets Manager**, or your preferred provider. At runtime the secrets manager should populate the required environment variables.

### Local development

Retrieve the secrets from the manager and export them before running the application. An optional `.env` file can be used during local testing:

```bash
SEARCH_API_KEY=... # retrieved from your secrets manager
FACT_CHECK_API_KEY=...
```

Load the variables with `source .env` or a tool like `direnv`.

### CI configuration

In GitHub Actions, add the keys as repository secrets and expose them in the workflow:

```yaml
jobs:
  tests:
    env:
      SEARCH_API_KEY: ${{ secrets.SEARCH_API_KEY }}
      FACT_CHECK_API_KEY: ${{ secrets.FACT_CHECK_API_KEY }}
```

See `.github/workflows/ci.yml` for the job structure (environment variables are defined starting at line 13).

### Production deployments

Configure your deployment scripts to pull secrets from the manager and inject them into the container or runtime environment. A Docker Compose example:

```yaml
services:
  app:
    environment:
      SEARCH_API_KEY: ${SEARCH_API_KEY}
      FACT_CHECK_API_KEY: ${FACT_CHECK_API_KEY}
```

### Key rotation and revocation

Use your secrets manager's versioning features to rotate keys without downtime. When a secret is compromised:

1. Revoke the old version in the manager.
2. Update the new key in CI and deployment settings.
3. Restart running services to pick up the change.

### Code references

The tools read API keys from environment variables:

- [`tools/web_search.py`](../tools/web_search.py) lines 27–45
- [`tools/fact_check.py`](../tools/fact_check.py) lines 26–46

Environment variable injection in CI happens in [`ci.yml`](../.github/workflows/ci.yml) starting around line 13.

# Dependency Security Scanning

The CI workflow includes a job named `security:dependencies` that checks project dependencies for known vulnerabilities using **pip-audit**.

The job runs on every pull request and pushes to `main`. A report is generated at `security/pip_audit_report.json` and uploaded as a workflow artifact.

## Interpreting the Report

1. Download the artifact from the workflow run.
2. Open `pip_audit_report.json` and inspect the listed vulnerabilities.
3. The job fails when any vulnerability with a severity of **high** or **critical** is detected. Lower-severity issues are reported but do not block the build.
4. Update affected packages to resolve vulnerabilities. Rerun the scan to verify.

## Running Locally

```bash
pip install pip-audit
pip-audit -r requirements.txt -f json -o security/pip_audit_report.json
python scripts/check_pip_audit.py security/pip_audit_report.json
```

The script exits with a non-zero status if high or critical vulnerabilities are present.
<|MERGE_RESOLUTION|>--- conflicted
+++ resolved
@@ -1,7 +1,6 @@
 
 # Security Guidelines
 
-<<<<<<< HEAD
 This guide describes how to monitor RBAC failures in the Tool Registry.
 
 ## Viewing RBAC Logs
@@ -28,7 +27,7 @@
 
 
 This document outlines how to handle secrets and API keys for the agentic-research-engine.
-=======
+
 This document outlines security practices for the Agentic Research Engine.
 
 ## Dependency Audit Schedule
@@ -47,7 +46,6 @@
 
 Push the updates and open a pull request to trigger CI. The scheduled workflow runs `pip-audit` automatically and creates an issue if new vulnerabilities are detected.
 
->>>>>>> abaf0762
 
 ## Secrets Management
 
