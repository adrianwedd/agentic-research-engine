import json
import random
from pathlib import Path

from googletrans import Translator

translator = Translator()

SAMPLES = [
<<<<<<< HEAD
    (
        "Long-Term Memory Consolidation & Forgetting Research (P2-19A)"
        "\n\nThis document summarizes a research spike into lifecycle management"
        " algorithms for the Long-Term Memory (LTM) service. The goal was to"
        " compare advanced forgetting strategies and recommend an approach for"
        " Phase 2 implementation."
    ),
    (
        "Graph Compilation Strategies Research"
        "\n\nA short research spike evaluated dynamic graph execution versus"
        " ahead-of-time compilation for the orchestration engine."
    ),
=======
    "Long-Term Memory Consolidation & Forgetting Research (P2-19A)\n\nThis document summarizes a research spike into lifecycle management algorithms for the Long-Term Memory (LTM) service. The goal was to compare advanced forgetting strategies and recommend an approach for Phase 2 implementation.",  # noqa: E501
    "Graph Compilation Strategies Research\n\nA short research spike evaluated dynamic graph execution versus ahead-of-time compilation for the orchestration engine.",  # noqa: E501
>>>>>>> b44d323e
]


def back_translate(text: str, lang: str = "ru") -> str:
    inter = translator.translate(text, dest=lang).text
    back = translator.translate(inter, src=lang, dest="en").text
    return back


def inject_typos(text: str, rate: float = 0.1) -> str:
    words = text.split()
    for i in range(len(words)):
        if random.random() < rate:
            word = words[i]
            if len(word) > 3:
                # swap two characters to create a typo
                chars = list(word)
                j = random.randrange(len(chars) - 1)
                chars[j], chars[j + 1] = chars[j + 1], chars[j]
                words[i] = "".join(chars)
    return " ".join(words)


def main():
    data = []
    for text in SAMPLES:
        bt = back_translate(text)
        typo = inject_typos(text)
        data.append(
            {
                "original": text,
                "back_translation": bt,
                "typo_perturbation": typo,
            }
        )
    out_path = Path("data/synthetic_self_correction/sample_pairs.json")
    out_path.write_text(json.dumps(data, indent=2))
    print(f"Wrote {out_path}")


if __name__ == "__main__":
    main()<|MERGE_RESOLUTION|>--- conflicted
+++ resolved
@@ -7,7 +7,6 @@
 translator = Translator()
 
 SAMPLES = [
-<<<<<<< HEAD
     (
         "Long-Term Memory Consolidation & Forgetting Research (P2-19A)"
         "\n\nThis document summarizes a research spike into lifecycle management"
@@ -19,11 +18,7 @@
         "Graph Compilation Strategies Research"
         "\n\nA short research spike evaluated dynamic graph execution versus"
         " ahead-of-time compilation for the orchestration engine."
-    ),
-=======
-    "Long-Term Memory Consolidation & Forgetting Research (P2-19A)\n\nThis document summarizes a research spike into lifecycle management algorithms for the Long-Term Memory (LTM) service. The goal was to compare advanced forgetting strategies and recommend an approach for Phase 2 implementation.",  # noqa: E501
-    "Graph Compilation Strategies Research\n\nA short research spike evaluated dynamic graph execution versus ahead-of-time compilation for the orchestration engine.",  # noqa: E501
->>>>>>> b44d323e
+    )
 ]
 
 
