<<<<<<< HEAD
"""Validate that ``.codex/queue.yml`` matches open Codex issues on GitHub.
=======
"""Validate that .codex/queue.yml matches open Codex issues on GitHub.
>>>>>>> adb7d029

Environment Variables
---------------------
GITHUB_REPOSITORY
<<<<<<< HEAD
    Repository in the form ``owner/repo``. If unset, the current Git remote
    is checked and used if it points to GitHub.
GITHUB_TOKEN
    Optional token for authenticated API requests.
=======
    Repository in the form ``owner/repo``. Required.
GITHUB_TOKEN
    Optional token used for authenticated API requests.
>>>>>>> adb7d029
"""

import os
import re
import subprocess
import sys
from typing import List

import requests
import yaml

GITHUB_API = "https://api.github.com"


def guess_repo_from_git() -> str | None:
    """Return the "owner/repo" string from the current Git remote."""
    try:
        result = subprocess.run(
            ["git", "config", "--get", "remote.origin.url"],
            stdout=subprocess.PIPE,
            stderr=subprocess.DEVNULL,
            text=True,
            check=True,
        )
    except Exception:
        return None
    url = result.stdout.strip()
    m = re.search(r"github\.com[/:]([\w.-]+/[\w.-]+)(?:\.git)?$", url)
    return m.group(1) if m else None


def load_queue_ids(path: str) -> List[str]:
    if not os.path.exists(path):
        return []
    with open(path) as f:
        data = yaml.safe_load(f) or []
    return [t.get("id") for t in data if isinstance(t, dict) and t.get("id")]


def fetch_issue_ids(repo: str, token: str | None = None) -> List[str]:
    url = f"{GITHUB_API}/repos/{repo}/issues?state=open&per_page=100"
    headers = {"Authorization": f"token {token}"} if token else {}
    ids: List[str] = []
    while url:
        resp = requests.get(url, headers=headers, timeout=10)
        if resp.status_code >= 300:
            print(f"GitHub API error {resp.status_code}: {resp.text}", file=sys.stderr)
            return []
        for issue in resp.json():
            labels = {lbl.get("name", "").lower() for lbl in issue.get("labels", [])}
            if "codex-task" in labels or "codex task" in labels:
                m = re.search(r"([A-Z]+-[0-9]+)", issue.get("title", ""))
                if m:
                    ids.append(m.group(1))
        url = resp.links.get("next", {}).get("url")
    return ids


def main() -> int:
    repo = os.environ.get("GITHUB_REPOSITORY") or guess_repo_from_git()
    token = os.environ.get("GITHUB_TOKEN")
    if not repo:
        print(
<<<<<<< HEAD
            "GITHUB_REPOSITORY not set and repository could not be determined. "
            "Set the environment variable with 'export GITHUB_REPOSITORY=owner/repo' "
            "to check open Codex issues.",
=======
            "GITHUB_REPOSITORY not set. "
            "Set this to 'owner/repo' to check open Codex issues.",
>>>>>>> adb7d029
            file=sys.stderr,
        )
        return 1

    queue_ids = load_queue_ids(os.path.join(".codex", "queue.yml"))
    issue_ids = fetch_issue_ids(repo, token)

    missing = [i for i in issue_ids if i not in queue_ids]
    extra = [i for i in queue_ids if i not in issue_ids]

    if missing or extra:
        print("Codex task synchronization issues detected:")
        if missing:
            print(
                "  Tasks present in issues but missing from queue:",
                ", ".join(sorted(missing)),
            )
        if extra:
            print(
                "  Tasks present in queue with no open issue:", ", ".join(sorted(extra))
            )
        return 1

    print("Codex task queue synchronized")
    return 0


if __name__ == "__main__":
    raise SystemExit(main())<|MERGE_RESOLUTION|>--- conflicted
+++ resolved
@@ -1,22 +1,13 @@
-<<<<<<< HEAD
 """Validate that ``.codex/queue.yml`` matches open Codex issues on GitHub.
-=======
-"""Validate that .codex/queue.yml matches open Codex issues on GitHub.
->>>>>>> adb7d029
 
 Environment Variables
 ---------------------
 GITHUB_REPOSITORY
-<<<<<<< HEAD
     Repository in the form ``owner/repo``. If unset, the current Git remote
     is checked and used if it points to GitHub.
 GITHUB_TOKEN
     Optional token for authenticated API requests.
-=======
-    Repository in the form ``owner/repo``. Required.
-GITHUB_TOKEN
-    Optional token used for authenticated API requests.
->>>>>>> adb7d029
+
 """
 
 import os
@@ -80,14 +71,10 @@
     token = os.environ.get("GITHUB_TOKEN")
     if not repo:
         print(
-<<<<<<< HEAD
             "GITHUB_REPOSITORY not set and repository could not be determined. "
             "Set the environment variable with 'export GITHUB_REPOSITORY=owner/repo' "
             "to check open Codex issues.",
-=======
-            "GITHUB_REPOSITORY not set. "
-            "Set this to 'owner/repo' to check open Codex issues.",
->>>>>>> adb7d029
+
             file=sys.stderr,
         )
         return 1
