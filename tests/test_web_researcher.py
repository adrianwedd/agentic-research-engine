--- conflicted
+++ resolved
@@ -44,7 +44,6 @@
     assert calls["summarize"] == 2
 
 
-<<<<<<< HEAD
 def test_summarize_to_state_adds_message():
     def summarize(text):
         return "summary"
@@ -58,7 +57,7 @@
     agent.summarize_to_state(state)
 
     assert state.messages[-1]["content"] == "summary"
-=======
+
 def test_webresearcher_node_executes_query():
     queries: list[str] = []
 
@@ -84,5 +83,4 @@
     q = queries[0].lower()
     assert "transformer architecture" in q
     assert "academic papers" in q
-    assert "research_result" in result.data
->>>>>>> 69f7bfd3
+    assert "research_result" in result.data