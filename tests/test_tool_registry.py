--- conflicted
+++ resolved
@@ -76,7 +76,6 @@
         thread.join()
 
 
-<<<<<<< HEAD
 def test_registry_server_logs_denied_access(tmp_path, caplog):
     config = tmp_path / "config.yml"
     config.write_text("permissions:\n  dummy:\n    - WebResearcher\n")
@@ -100,7 +99,7 @@
     finally:
         server.httpd.shutdown()
         thread.join()
-=======
+
 def test_tool_init_span_and_propagation():
     exporter = InMemorySpanExporter()
     trace.set_tracer_provider(TracerProvider())
@@ -125,5 +124,4 @@
 
     names = {span.name for span in exporter.spans}
     assert "tool.init" in names
-    assert "tool_call" in names
->>>>>>> abaf0762
+    assert "tool_call" in names